%% The contents of this file are subject to the Mozilla Public License
%% Version 1.1 (the "License"); you may not use this file except in
%% compliance with the License. You may obtain a copy of the License
%% at http://www.mozilla.org/MPL/
%%
%% Software distributed under the License is distributed on an "AS IS"
%% basis, WITHOUT WARRANTY OF ANY KIND, either express or implied. See
%% the License for the specific language governing rights and
%% limitations under the License.
%%
%% The Original Code is RabbitMQ.
%%
%% The Initial Developer of the Original Code is GoPivotal, Inc.
%% Copyright (c) 2007-2017 Pivotal Software, Inc.  All rights reserved.
%%

-module(dynamic_ha_SUITE).

%% rabbit_tests:test_dynamic_mirroring() is a unit test which should
%% test the logic of what all the policies decide to do, so we don't
%% need to exhaustively test that here. What we need to test is that:
%%
%% * Going from non-mirrored to mirrored works and vice versa
%% * Changing policy can add / remove mirrors and change the master
%% * Adding a node will create a new mirror when there are not enough nodes
%%   for the policy
%% * Removing a node will not create a new mirror even if the policy
%%   logic wants it (since this gives us a good way to lose messages
%%   on cluster shutdown, by repeated failover to new nodes)
%%
%% The first two are change_policy, the last two are change_cluster

-include_lib("common_test/include/ct.hrl").
-include_lib("proper/include/proper.hrl").
-include_lib("eunit/include/eunit.hrl").
-include_lib("amqp_client/include/amqp_client.hrl").

-compile(export_all).

-define(QNAME, <<"ha.test">>).
-define(POLICY, <<"^ha.test$">>). %% " emacs
-define(VHOST, <<"/">>).

all() ->
    [
      {group, unclustered},
      {group, clustered}
    ].

groups() ->
    [
      {unclustered, [], [
          {cluster_size_5, [], [
              change_cluster
            ]}
        ]},
      {clustered, [], [
          {cluster_size_2, [], [
              vhost_deletion,
              promote_on_shutdown,
<<<<<<< HEAD
              slave_recovers_after_vhost_failure,
              slave_recovers_after_vhost_down_an_up,
              master_migrates_on_vhost_down,
              slave_recovers_after_vhost_down_and_master_migrated
=======
              queue_survive_adding_dead_vhost_mirror
>>>>>>> c58a15e7
            ]},
          {cluster_size_3, [], [
              change_policy,
              rapid_change,
              nodes_policy_should_pick_master_from_its_params,
              promote_slave_after_standalone_restart,
              queue_survive_adding_dead_vhost_mirror
              % FIXME: Re-enable those tests when the know issues are
              % fixed.
              % failing_random_policies,
              % random_policy
            ]}
        ]}
    ].

%% -------------------------------------------------------------------
%% Testsuite setup/teardown.
%% -------------------------------------------------------------------

init_per_suite(Config) ->
    rabbit_ct_helpers:log_environment(),
    rabbit_ct_helpers:run_setup_steps(Config).

end_per_suite(Config) ->
    rabbit_ct_helpers:run_teardown_steps(Config).

init_per_group(unclustered, Config) ->
    rabbit_ct_helpers:set_config(Config, [{rmq_nodes_clustered, false}]);
init_per_group(clustered, Config) ->
    rabbit_ct_helpers:set_config(Config, [{rmq_nodes_clustered, true}]);
init_per_group(cluster_size_2, Config) ->
    rabbit_ct_helpers:set_config(Config, [{rmq_nodes_count, 2}]);
init_per_group(cluster_size_3, Config) ->
    rabbit_ct_helpers:set_config(Config, [{rmq_nodes_count, 3}]);
init_per_group(cluster_size_5, Config) ->
    rabbit_ct_helpers:set_config(Config, [{rmq_nodes_count, 5}]).

end_per_group(_, Config) ->
    Config.

init_per_testcase(Testcase, Config) ->
    rabbit_ct_helpers:testcase_started(Config, Testcase),
    ClusterSize = ?config(rmq_nodes_count, Config),
    TestNumber = rabbit_ct_helpers:testcase_number(Config, ?MODULE, Testcase),
    Config1 = rabbit_ct_helpers:set_config(Config, [
        {rmq_nodename_suffix, Testcase},
        {tcp_ports_base, {skip_n_nodes, TestNumber * ClusterSize}}
      ]),
    rabbit_ct_helpers:run_steps(Config1,
      rabbit_ct_broker_helpers:setup_steps() ++
      rabbit_ct_client_helpers:setup_steps()).

end_per_testcase(Testcase, Config) ->
    Config1 = rabbit_ct_helpers:run_steps(Config,
      rabbit_ct_client_helpers:teardown_steps() ++
      rabbit_ct_broker_helpers:teardown_steps()),
    rabbit_ct_helpers:testcase_finished(Config1, Testcase).

%% -------------------------------------------------------------------
%% Testcases.
%% -------------------------------------------------------------------

change_policy(Config) ->
    [A, B, C] = rabbit_ct_broker_helpers:get_node_configs(Config, nodename),
    ACh = rabbit_ct_client_helpers:open_channel(Config, A),

    %% When we first declare a queue with no policy, it's not HA.
    amqp_channel:call(ACh, #'queue.declare'{queue = ?QNAME}),
    timer:sleep(100),
    assert_slaves(A, ?QNAME, {A, ''}),

    %% Give it policy "all", it becomes HA and gets all mirrors
    rabbit_ct_broker_helpers:set_ha_policy(Config, A, ?POLICY, <<"all">>),
    assert_slaves(A, ?QNAME, {A, [B, C]}, [{A, []}, {A, [B]}, {A, [C]}]),

    %% Give it policy "nodes", it gets specific mirrors
    rabbit_ct_broker_helpers:set_ha_policy(Config, A, ?POLICY,
      {<<"nodes">>, [rabbit_misc:atom_to_binary(A),
                     rabbit_misc:atom_to_binary(B)]}),
    assert_slaves(A, ?QNAME, {A, [B]}, [{A, [B, C]}]),

    %% Now explicitly change the mirrors
    rabbit_ct_broker_helpers:set_ha_policy(Config, A, ?POLICY,
      {<<"nodes">>, [rabbit_misc:atom_to_binary(A),
                     rabbit_misc:atom_to_binary(C)]}),
    assert_slaves(A, ?QNAME, {A, [C]}, [{A, [B, C]}]),

    %% Clear the policy, and we go back to non-mirrored
    ok = rabbit_ct_broker_helpers:clear_policy(Config, A, ?POLICY),
    assert_slaves(A, ?QNAME, {A, ''}),

    %% Test switching "away" from an unmirrored node
    rabbit_ct_broker_helpers:set_ha_policy(Config, A, ?POLICY,
      {<<"nodes">>, [rabbit_misc:atom_to_binary(B),
                     rabbit_misc:atom_to_binary(C)]}),
    assert_slaves(A, ?QNAME, {B, [C]}, [{A, []}, {A, [B]}, {A, [C]}, {A, [B, C]}]),

    ok.

change_cluster(Config) ->
    [A, B, C, D, E] = rabbit_ct_broker_helpers:get_node_configs(Config,
      nodename),
    rabbit_ct_broker_helpers:cluster_nodes(Config, [A, B, C]),
    ACh = rabbit_ct_client_helpers:open_channel(Config, A),

    amqp_channel:call(ACh, #'queue.declare'{queue = ?QNAME}),
    assert_slaves(A, ?QNAME, {A, ''}),

    %% Give it policy exactly 4, it should mirror to all 3 nodes
    rabbit_ct_broker_helpers:set_ha_policy(Config, A, ?POLICY,
      {<<"exactly">>, 4}),
    assert_slaves(A, ?QNAME, {A, [B, C]}, [{A, []}, {A, [B]}, {A, [C]}]),

    %% Add D and E, D joins in
    rabbit_ct_broker_helpers:cluster_nodes(Config, [A, D, E]),
    assert_slaves(A, ?QNAME, {A, [B, C, D]}, [{A, [B, C]}]),

    %% Remove D, E joins in
    rabbit_ct_broker_helpers:stop_node(Config, D),
    assert_slaves(A, ?QNAME, {A, [B, C, E]}, [{A, [B, C]}]),

    ok.

rapid_change(Config) ->
    A = rabbit_ct_broker_helpers:get_node_config(Config, 0, nodename),
    ACh = rabbit_ct_client_helpers:open_channel(Config, A),
    {_Pid, MRef} = spawn_monitor(
                     fun() ->
                             [rapid_amqp_ops(ACh, I) || I <- lists:seq(1, 100)]
                     end),
    rapid_loop(Config, A, MRef),
    ok.

rapid_amqp_ops(Ch, I) ->
    Payload = list_to_binary(integer_to_list(I)),
    amqp_channel:call(Ch, #'queue.declare'{queue = ?QNAME}),
    amqp_channel:cast(Ch, #'basic.publish'{exchange = <<"">>,
                                           routing_key = ?QNAME},
                      #amqp_msg{payload = Payload}),
    amqp_channel:subscribe(Ch, #'basic.consume'{queue    = ?QNAME,
                                                no_ack   = true}, self()),
    receive #'basic.consume_ok'{} -> ok
    end,
    receive {#'basic.deliver'{}, #amqp_msg{payload = Payload}} ->
            ok
    end,
    amqp_channel:call(Ch, #'queue.delete'{queue = ?QNAME}).

rapid_loop(Config, Node, MRef) ->
    receive
        {'DOWN', MRef, process, _Pid, normal} ->
            ok;
        {'DOWN', MRef, process, _Pid, Reason} ->
            exit({amqp_ops_died, Reason})
    after 0 ->
            rabbit_ct_broker_helpers:set_ha_policy(Config, Node, ?POLICY,
              <<"all">>),
            ok = rabbit_ct_broker_helpers:clear_policy(Config, Node, ?POLICY),
            rapid_loop(Config, Node, MRef)
    end.

queue_survive_adding_dead_vhost_mirror(Config) ->
    rabbit_ct_broker_helpers:force_vhost_failure(Config, 1, <<"/">>),
    NodeA = rabbit_ct_broker_helpers:get_node_config(Config, 0, nodename),
    ChA = rabbit_ct_client_helpers:open_channel(Config, NodeA),
    QName = <<"queue_survive_adding_dead_vhost_mirror-q-1">>,
    amqp_channel:call(ChA, #'queue.declare'{queue = QName}),
    Q = find_queue(QName, NodeA),
    Pid = proplists:get_value(pid, Q),
    rabbit_ct_broker_helpers:set_ha_policy_all(Config),
    %% Queue should not fail
    Q1 = find_queue(QName, NodeA),
    Pid = proplists:get_value(pid, Q1).

%% Vhost deletion needs to successfully tear down policies and queues
%% with policies. At least smoke-test that it doesn't blow up.
vhost_deletion(Config) ->
    A = rabbit_ct_broker_helpers:get_node_config(Config, 0, nodename),
    rabbit_ct_broker_helpers:set_ha_policy_all(Config),
    ACh = rabbit_ct_client_helpers:open_channel(Config, A),
    amqp_channel:call(ACh, #'queue.declare'{queue = <<"vhost_deletion-q">>}),
    ok = rpc:call(A, rabbit_vhost, delete, [<<"/">>, <<"acting-user">>]),
    ok.

promote_on_shutdown(Config) ->
    [A, B] = rabbit_ct_broker_helpers:get_node_configs(Config, nodename),
    rabbit_ct_broker_helpers:set_ha_policy(Config, A, <<"^ha.promote">>,
      <<"all">>, [{<<"ha-promote-on-shutdown">>, <<"always">>}]),
    rabbit_ct_broker_helpers:set_ha_policy(Config, A, <<"^ha.nopromote">>,
      <<"all">>),

    ACh = rabbit_ct_client_helpers:open_channel(Config, A),
    [begin
         amqp_channel:call(ACh, #'queue.declare'{queue   = Q,
                                                 durable = true}),
         rabbit_ct_client_helpers:publish(ACh, Q, 10)
     end || Q <- [<<"ha.promote.test">>, <<"ha.nopromote.test">>]],
    ok = rabbit_ct_broker_helpers:restart_node(Config, B),
    ok = rabbit_ct_broker_helpers:stop_node(Config, A),
    BCh = rabbit_ct_client_helpers:open_channel(Config, B),
    #'queue.declare_ok'{message_count = 0} =
        amqp_channel:call(
          BCh, #'queue.declare'{queue   = <<"ha.promote.test">>,
                                durable = true}),
    ?assertExit(
       {{shutdown, {server_initiated_close, 404, _}}, _},
       amqp_channel:call(
         BCh, #'queue.declare'{queue   = <<"ha.nopromote.test">>,
                               durable = true})),
    ok = rabbit_ct_broker_helpers:start_node(Config, A),
    ACh2 = rabbit_ct_client_helpers:open_channel(Config, A),
    #'queue.declare_ok'{message_count = 10} =
        amqp_channel:call(
          ACh2, #'queue.declare'{queue   = <<"ha.nopromote.test">>,
                                 durable = true}),
    ok.

nodes_policy_should_pick_master_from_its_params(Config) ->
    [A | _] = rabbit_ct_broker_helpers:get_node_configs(Config,
      nodename),

    Ch = rabbit_ct_client_helpers:open_channel(Config, A),
    ?assertEqual(true, apply_policy_to_declared_queue(Config, Ch, [A],
        [all])),
    %% --> Master: A
    %%     Slaves: [B, C] or [C, B]
    Info = find_queue(?QNAME, A),
    SSPids = proplists:get_value(synchronised_slave_pids, Info),

    %% Choose slave that isn't the first sync slave. Cover a bug that always
    %% chose the first, even if it was not part of the policy
    LastSlave = node(lists:last(SSPids)),
    ?assertEqual(true, apply_policy_to_declared_queue(Config, Ch, [A],
        [{nodes, [LastSlave]}])),
    %% --> Master: B or C (depends on the order of current slaves)
    %%     Slaves: []

    %% Now choose a new master that isn't synchronised. The previous
    %% policy made sure that the queue only runs on one node (the last
    %% from the initial synchronised list). Thus, by taking the first
    %% node from this list, we know it is not synchronised.
    %%
    %% Because the policy doesn't cover any synchronised slave, RabbitMQ
    %% should instead use an existing synchronised slave as the new master,
    %% even though that isn't in the policy.
    ?assertEqual(true, apply_policy_to_declared_queue(Config, Ch, [A],
        [{nodes, [LastSlave, A]}])),
    %% --> Master: B or C (same as previous policy)
    %%     Slaves: [A]

    NewMaster = node(erlang:hd(SSPids)),
    ?assertEqual(true, apply_policy_to_declared_queue(Config, Ch, [A],
        [{nodes, [NewMaster]}])),
    %% --> Master: B or C (the other one compared to previous policy)
    %%     Slaves: []

    amqp_channel:call(Ch, #'queue.delete'{queue = ?QNAME}),
    _ = rabbit_ct_broker_helpers:clear_policy(Config, A, ?POLICY).

slave_recovers_after_vhost_failure(Config) ->
    [A, B] = rabbit_ct_broker_helpers:get_node_configs(Config, nodename),
    rabbit_ct_broker_helpers:set_ha_policy_all(Config),
    ACh = rabbit_ct_client_helpers:open_channel(Config, A),
    QName = <<"slave_recovers_after_vhost_failure-q">>,
    amqp_channel:call(ACh, #'queue.declare'{queue = QName}),
    timer:sleep(300),
    assert_slaves(A, QName, {A, [B]}, [{A, []}]),

    %% Crash vhost on slave node
    {ok, Sup} = rabbit_ct_broker_helpers:rpc(Config, B, rabbit_vhost_sup_sup, vhost_sup, [<<"/">>]),
    exit(Sup, foo),

    assert_slaves(A, QName, {A, [B]}, [{A, []}]).

slave_recovers_after_vhost_down_an_up(Config) ->
    [A, B] = rabbit_ct_broker_helpers:get_node_configs(Config, nodename),
    rabbit_ct_broker_helpers:set_ha_policy_all(Config),
    ACh = rabbit_ct_client_helpers:open_channel(Config, A),
    QName = <<"slave_recovers_after_vhost_down_an_up-q">>,
    amqp_channel:call(ACh, #'queue.declare'{queue = QName}),
    timer:sleep(100),
    assert_slaves(A, QName, {A, [B]}, [{A, []}]),

    %% Crash vhost on slave node
    rabbit_ct_broker_helpers:force_vhost_failure(Config, B, <<"/">>),
    %% Vhost is down now
    false = rabbit_ct_broker_helpers:rpc(Config, B, rabbit_vhost_sup_sup, is_vhost_alive, [<<"/">>]),
    %% Vhost is back up
    {ok, _Sup} = rabbit_ct_broker_helpers:rpc(Config, B, rabbit_vhost_sup_sup, vhost_sup, [<<"/">>]),

    assert_slaves(A, QName, {A, [B]}, [{A, []}]).

master_migrates_on_vhost_down(Config) ->
    [A, B] = rabbit_ct_broker_helpers:get_node_configs(Config, nodename),
    rabbit_ct_broker_helpers:set_ha_policy_all(Config),
    ACh = rabbit_ct_client_helpers:open_channel(Config, A),
    QName = <<"master_migrates_on_vhost_down-q">>,
    amqp_channel:call(ACh, #'queue.declare'{queue = QName}),
    timer:sleep(100),
    assert_slaves(A, QName, {A, [B]}, [{A, []}]),

    %% Crash vhost on master node
    rabbit_ct_broker_helpers:force_vhost_failure(Config, A, <<"/">>),
    timer:sleep(300),
    assert_slaves(A, QName, {B, []}).

slave_recovers_after_vhost_down_and_master_migrated(Config) ->
    [A, B] = rabbit_ct_broker_helpers:get_node_configs(Config, nodename),
    rabbit_ct_broker_helpers:set_ha_policy_all(Config),
    ACh = rabbit_ct_client_helpers:open_channel(Config, A),
    QName = <<"slave_recovers_after_vhost_down_and_master_migrated-q">>,
    amqp_channel:call(ACh, #'queue.declare'{queue = QName}),
    timer:sleep(100),
    assert_slaves(A, QName, {A, [B]}, [{A, []}]),
    %% Crash vhost on master node
    rabbit_ct_broker_helpers:force_vhost_failure(Config, A, <<"/">>),
    timer:sleep(300),
    assert_slaves(B, QName, {B, []}),

    %% Restart the vhost on (former) master node
    {ok, _Sup} = rabbit_ct_broker_helpers:rpc(Config, A, rabbit_vhost_sup_sup, vhost_sup, [<<"/">>]),
    timer:sleep(300),
    assert_slaves(B, QName, {B, [A]}, [{B, []}]).

random_policy(Config) ->
    run_proper(fun prop_random_policy/1, [Config]).

failing_random_policies(Config) ->
    [A, B | _] = Nodes = rabbit_ct_broker_helpers:get_node_configs(Config,
      nodename),
    %% Those set of policies were found as failing by PropEr in the
    %% `random_policy` test above. We add them explicitely here to make
    %% sure they get tested.
    ?assertEqual(true, test_random_policy(Config, Nodes,
        [{nodes, [A, B]}, {nodes, [A]}])),
    ?assertEqual(true, test_random_policy(Config, Nodes,
        [{exactly, 3}, undefined, all, {nodes, [B]}])),
    ?assertEqual(true, test_random_policy(Config, Nodes,
        [all, undefined, {exactly, 2}, all, {exactly, 3}, {exactly, 3},
          undefined, {exactly, 3}, all])).

promote_slave_after_standalone_restart(Config) ->
    %% Tests that slaves can be brought up standalone after forgetting the rest
    %% of the cluster. Slave ordering should be irrelevant.
    %% https://github.com/rabbitmq/rabbitmq-server/issues/1213
    [A, B, C] = rabbit_ct_broker_helpers:get_node_configs(Config, nodename),
    Ch = rabbit_ct_client_helpers:open_channel(Config, A),

    rabbit_ct_broker_helpers:set_ha_policy(Config, A, ?POLICY, <<"all">>),
    amqp_channel:call(Ch, #'queue.declare'{queue = ?QNAME,
                                           durable = true}),

    rabbit_ct_client_helpers:publish(Ch, ?QNAME, 15),
    rabbit_ct_client_helpers:close_channel(Ch),

    timer:sleep(500),
    15 = proplists:get_value(messages, find_queue(?QNAME, A)),

    rabbit_ct_broker_helpers:stop_node(Config, C),
    rabbit_ct_broker_helpers:stop_node(Config, B),
    rabbit_ct_broker_helpers:stop_node(Config, A),

    %% Restart one slave
    forget_cluster_node(Config, B, C),
    forget_cluster_node(Config, B, A),

    ok = rabbit_ct_broker_helpers:start_node(Config, B),
    15 = proplists:get_value(messages, find_queue(?QNAME, B)),
    ok = rabbit_ct_broker_helpers:stop_node(Config, B),

    %% Restart the other
    forget_cluster_node(Config, C, B),
    forget_cluster_node(Config, C, A),

    ok = rabbit_ct_broker_helpers:start_node(Config, C),
    15 = proplists:get_value(messages, find_queue(?QNAME, C)),
    ok = rabbit_ct_broker_helpers:stop_node(Config, C),

    ok.

%%----------------------------------------------------------------------------

assert_slaves(RPCNode, QName, Exp) ->
    assert_slaves(RPCNode, QName, Exp, []).

assert_slaves(RPCNode, QName, Exp, PermittedIntermediate) ->
    assert_slaves0(RPCNode, QName, Exp,
                  [{get(previous_exp_m_node), get(previous_exp_s_nodes)} |
                   PermittedIntermediate], 1000).

assert_slaves0(_, _, _, _, 0) ->
    error(give_up_waiting_for_slaves);
assert_slaves0(RPCNode, QName, {ExpMNode, ExpSNodes}, PermittedIntermediate, Attempts) ->
    Q = find_queue(QName, RPCNode),
    Pid = proplists:get_value(pid, Q),
    SPids = proplists:get_value(slave_pids, Q),
    ActMNode = node(Pid),
    ActSNodes = case SPids of
                    '' -> '';
                    _  -> [node(SPid) || SPid <- SPids]
                end,
    case ExpMNode =:= ActMNode andalso equal_list(ExpSNodes, ActSNodes) of
        false ->
            %% It's an async change, so if nothing has changed let's
            %% just wait - of course this means if something does not
            %% change when expected then we time out the test which is
            %% a bit tedious
            case [{PermMNode, PermSNodes} || {PermMNode, PermSNodes} <- PermittedIntermediate,
                           PermMNode =:= ActMNode,
                           equal_list(PermSNodes, ActSNodes)] of
                [] -> ct:fail("Expected ~p / ~p, got ~p / ~p~nat ~p~n",
                              [ExpMNode, ExpSNodes, ActMNode, ActSNodes,
                               get_stacktrace()]);
                State  ->
                    ct:pal("Waiting to leave state ~p~n Waiting for ~p~n",
                           [State, {ExpMNode, ExpSNodes}]),
                    timer:sleep(100),
                    assert_slaves0(RPCNode, QName, {ExpMNode, ExpSNodes},
                                   PermittedIntermediate,
                                   Attempts - 1)
            end;
        true ->
            put(previous_exp_m_node, ExpMNode),
            put(previous_exp_s_nodes, ExpSNodes),
            ok
    end.

equal_list('',    '')   -> true;
equal_list('',    _Act) -> false;
equal_list(_Exp,  '')   -> false;
equal_list([],    [])   -> true;
equal_list(_Exp,  [])   -> false;
equal_list([],    _Act) -> false;
equal_list([H|T], Act)  -> case lists:member(H, Act) of
                               true  -> equal_list(T, Act -- [H]);
                               false -> false
                           end.

find_queue(QName, RPCNode) ->
    find_queue(QName, RPCNode, 1000).

find_queue(QName, RPCNode, 0) -> error({did_not_find_queue, QName, RPCNode});
find_queue(QName, RPCNode, Attempts) ->
    Qs = rpc:call(RPCNode, rabbit_amqqueue, info_all, [?VHOST], infinity),
    case find_queue0(QName, Qs) of
        did_not_find_queue -> timer:sleep(100),
                              find_queue(QName, RPCNode, Attempts - 1);
        Q -> Q
    end.

find_queue0(QName, Qs) ->
    case [Q || Q <- Qs, proplists:get_value(name, Q) =:=
                   rabbit_misc:r(?VHOST, queue, QName)] of
        [R] -> R;
        []  -> did_not_find_queue
    end.

get_stacktrace() ->
    try
        throw(e)
    catch
        _:e ->
            erlang:get_stacktrace()
    end.

%%----------------------------------------------------------------------------
run_proper(Fun, Args) ->
    ?assertEqual(true,
      proper:counterexample(erlang:apply(Fun, Args),
        [{numtests, 25},
          {on_output, fun(F, A) -> ct:pal(?LOW_IMPORTANCE, F, A) end}])).

prop_random_policy(Config) ->
    Nodes = rabbit_ct_broker_helpers:get_node_configs(
              Config, nodename),
    ?FORALL(
       Policies, non_empty(list(policy_gen(Nodes))),
       test_random_policy(Config, Nodes, Policies)).

apply_policy_to_declared_queue(Config, Ch, Nodes, Policies) ->
    [NodeA | _] = Nodes,
    amqp_channel:call(Ch, #'queue.declare'{queue = ?QNAME}),
    %% Add some load so mirrors can be busy synchronising
    rabbit_ct_client_helpers:publish(Ch, ?QNAME, 100000),
    %% Apply policies in parallel on all nodes
    apply_in_parallel(Config, Nodes, Policies),
    %% Give it some time to generate all internal notifications
    timer:sleep(2000),
    %% Check the result
    wait_for_last_policy(?QNAME, NodeA, Policies, 30).

test_random_policy(Config, Nodes, Policies) ->
    [NodeA | _] = Nodes,
    Ch = rabbit_ct_client_helpers:open_channel(Config, NodeA),
    Result = apply_policy_to_declared_queue(Config, Ch, Nodes, Policies),
    %% Cleanup
    amqp_channel:call(Ch, #'queue.delete'{queue = ?QNAME}),
    _ = rabbit_ct_broker_helpers:clear_policy(Config, NodeA, ?POLICY),
    Result.

apply_in_parallel(Config, Nodes, Policies) ->
    Self = self(),
    [spawn_link(fun() ->
                        [begin
                             apply_policy(Config, N, Policy)
                         end || Policy <- Policies],
                        Self ! parallel_task_done
                end) || N <- Nodes],
    [receive
         parallel_task_done ->
             ok
     end || _ <- Nodes].

%% Proper generators
policy_gen(Nodes) ->
    %% Stop mirroring needs to be called often to trigger rabbitmq-server#803
    frequency([{3, undefined},
               {1, all},
               {1, {nodes, nodes_gen(Nodes)}},
               {1, {exactly, choose(1, 3)}}
              ]).

nodes_gen(Nodes) ->
    ?LET(List, non_empty(list(oneof(Nodes))),
         sets:to_list(sets:from_list(List))).

%% Checks
wait_for_last_policy(QueueName, NodeA, TestedPolicies, Tries) ->
    %% Ensure the owner/master is able to process a call request,
    %% which means that all pending casts have been processed.
    %% Use the information returned by owner/master to verify the
    %% test result
    Info = find_queue(QueueName, NodeA),
    Pid = proplists:get_value(pid, Info),
    Node = node(Pid),
    %% Gets owner/master
    case rpc:call(Node, gen_server, call, [Pid, info], 5000) of
        {badrpc, _} ->
            %% The queue is probably being migrated to another node.
            %% Let's wait a bit longer.
            timer:sleep(1000),
            wait_for_last_policy(QueueName, NodeA, TestedPolicies, Tries - 1);
        FinalInfo ->
            %% The last policy is the final state
            LastPolicy = lists:last(TestedPolicies),
            case verify_policy(LastPolicy, FinalInfo) of
                true ->
                    true;
                false when Tries =:= 1 ->
                    Policies = rpc:call(Node, rabbit_policy, list, [], 5000),
                    ct:pal(
                      "Last policy not applied:~n"
                      "  Queue node:          ~s (~p)~n"
                      "  Queue info:          ~p~n"
                      "  Configured policies: ~p~n"
                      "  Tested policies:     ~p",
                      [Node, Pid, FinalInfo, Policies, TestedPolicies]),
                    false;
                false ->
                    timer:sleep(1000),
                    wait_for_last_policy(QueueName, NodeA, TestedPolicies,
                      Tries - 1)
            end
    end.

verify_policy(undefined, Info) ->
    %% If the queue is not mirrored, it returns ''
    '' == proplists:get_value(slave_pids, Info);
verify_policy(all, Info) ->
    2 == length(proplists:get_value(slave_pids, Info));
verify_policy({exactly, 1}, Info) ->
    %% If the queue is mirrored, it returns a list
    [] == proplists:get_value(slave_pids, Info);
verify_policy({exactly, N}, Info) ->
    (N - 1) == length(proplists:get_value(slave_pids, Info));
verify_policy({nodes, Nodes}, Info) ->
    Master = node(proplists:get_value(pid, Info)),
    Slaves = [node(P) || P <- proplists:get_value(slave_pids, Info)],
    lists:sort(Nodes) == lists:sort([Master | Slaves]).

%% Policies
apply_policy(Config, N, undefined) ->
    _ = rabbit_ct_broker_helpers:clear_policy(Config, N, ?POLICY);
apply_policy(Config, N, all) ->
    rabbit_ct_broker_helpers:set_ha_policy(
      Config, N, ?POLICY, <<"all">>,
      [{<<"ha-sync-mode">>, <<"automatic">>}]);
apply_policy(Config, N, {nodes, Nodes}) ->
    NNodes = [rabbit_misc:atom_to_binary(Node) || Node <- Nodes],
    rabbit_ct_broker_helpers:set_ha_policy(
      Config, N, ?POLICY, {<<"nodes">>, NNodes},
      [{<<"ha-sync-mode">>, <<"automatic">>}]);
apply_policy(Config, N, {exactly, Exactly}) ->
    rabbit_ct_broker_helpers:set_ha_policy(
      Config, N, ?POLICY, {<<"exactly">>, Exactly},
      [{<<"ha-sync-mode">>, <<"automatic">>}]).

forget_cluster_node(Config, Node, NodeToRemove) ->
    rabbit_ct_broker_helpers:rabbitmqctl(
      Config, Node, ["forget_cluster_node", "--offline", NodeToRemove]).<|MERGE_RESOLUTION|>--- conflicted
+++ resolved
@@ -58,14 +58,11 @@
           {cluster_size_2, [], [
               vhost_deletion,
               promote_on_shutdown,
-<<<<<<< HEAD
               slave_recovers_after_vhost_failure,
               slave_recovers_after_vhost_down_an_up,
               master_migrates_on_vhost_down,
-              slave_recovers_after_vhost_down_and_master_migrated
-=======
+              slave_recovers_after_vhost_down_and_master_migrated,
               queue_survive_adding_dead_vhost_mirror
->>>>>>> c58a15e7
             ]},
           {cluster_size_3, [], [
               change_policy,
