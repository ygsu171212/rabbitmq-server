--- conflicted
+++ resolved
@@ -587,16 +587,13 @@
 post_process_frame(_Frame, _ChPid, State) ->
     control_throttle(State).
 
-<<<<<<< HEAD
+%%--------------------------------------------------------------------------
+
 handle_input(frame_header, <<Type:8,Channel:16,PayloadSize:32>>,
              #v1{connection = #connection{frame_max = FrameMax}})
   when FrameMax /= 0 andalso PayloadSize > FrameMax - ?EMPTY_FRAME_SIZE ->
     throw({frame_too_large, Type, Channel, PayloadSize,
            FrameMax - ?EMPTY_FRAME_SIZE});
-=======
-%%--------------------------------------------------------------------------
-
->>>>>>> a8aa180d
 handle_input(frame_header, <<Type:8,Channel:16,PayloadSize:32>>, State) ->
     ensure_stats_timer(
       switch_callback(State, {frame_payload, Type, Channel, PayloadSize},
