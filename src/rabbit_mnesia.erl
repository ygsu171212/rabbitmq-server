--- conflicted
+++ resolved
@@ -534,13 +534,8 @@
     %% `maybe_upgrade_local' restarts mnesia, so ram nodes will forget
     %% about the cluster
     case NodeType of
-<<<<<<< HEAD
-        disc -> start_mnesia(),
+        ram  -> start_mnesia(),
                 change_extra_db_nodes(ClusterNodes, false),
-=======
-        ram  -> start_mnesia(),
-                change_extra_db_nodes(ClusterNodes, true),
->>>>>>> 16b36d1e
                 wait_for_replicated_tables();
         disc -> ok
     end,
