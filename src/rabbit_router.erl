--- conflicted
+++ resolved
@@ -33,10 +33,7 @@
 -include_lib("stdlib/include/qlc.hrl").
 -include("rabbit.hrl").
 
--export([deliver/2,
-         deliver_by_queue_names/2,
-         match_bindings/2,
-         match_routing_key/2]).
+-export([deliver/2, match_bindings/2, match_routing_key/2]).
 
 %%----------------------------------------------------------------------------
 
@@ -49,17 +46,9 @@
 -type(qpids() :: [pid()]).
 -type(match_result() :: [rabbit_types:binding_destination()]).
 
-<<<<<<< HEAD
--spec(deliver/2 ::
-        ([qpids()], rabbit_types:delivery()) -> {routing_result(), [qpids()]}).
--spec(deliver_by_queue_names/2 ::
-        ([binary()], rabbit_types:delivery()) -> {routing_result(), [qpids()]}).
--spec(match_bindings/2 :: (rabbit_exchange:name(),
-=======
 -spec(deliver/2 :: ([rabbit_amqqueue:name()], rabbit_types:delivery()) ->
                         {routing_result(), qpids()}).
 -spec(match_bindings/2 :: (rabbit_types:binding_source(),
->>>>>>> b938a532
                            fun ((rabbit_types:binding()) -> boolean())) ->
     match_result()).
 -spec(match_routing_key/2 :: (rabbit_types:binding_source(),
