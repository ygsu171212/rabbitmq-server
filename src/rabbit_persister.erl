--- conflicted
+++ resolved
@@ -49,15 +49,7 @@
 -define(LOG_BUNDLE_DELAY, 5).
 -define(COMPLETE_BUNDLE_DELAY, 2).
 
-<<<<<<< HEAD
--define(HIBERNATE_AFTER, 10000).
-
--define(MAX_WRAP_ENTRIES, 500).
-
 -define(PERSISTER_LOG_FORMAT_VERSION, {2, 6}).
-=======
--define(PERSISTER_LOG_FORMAT_VERSION, {2, 4}).
->>>>>>> aaf0564c
 
 -record(pstate, {log_handle, entry_count, deadline,
                  pending_logs, pending_replies,
