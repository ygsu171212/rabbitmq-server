%%   The contents of this file are subject to the Mozilla Public License
%%   Version 1.1 (the "License"); you may not use this file except in
%%   compliance with the License. You may obtain a copy of the License at
%%   http://www.mozilla.org/MPL/
%%
%%   Software distributed under the License is distributed on an "AS IS"
%%   basis, WITHOUT WARRANTY OF ANY KIND, either express or implied. See the
%%   License for the specific language governing rights and limitations
%%   under the License.
%%
%%   The Original Code is RabbitMQ.
%%
%%   The Initial Developers of the Original Code are LShift Ltd,
%%   Cohesive Financial Technologies LLC, and Rabbit Technologies Ltd.
%%
%%   Portions created before 22-Nov-2008 00:00:00 GMT by LShift Ltd,
%%   Cohesive Financial Technologies LLC, or Rabbit Technologies Ltd
%%   are Copyright (C) 2007-2008 LShift Ltd, Cohesive Financial
%%   Technologies LLC, and Rabbit Technologies Ltd.
%%
%%   Portions created by LShift Ltd are Copyright (C) 2007-2010 LShift
%%   Ltd. Portions created by Cohesive Financial Technologies LLC are
%%   Copyright (C) 2007-2010 Cohesive Financial Technologies
%%   LLC. Portions created by Rabbit Technologies Ltd are Copyright
%%   (C) 2007-2010 Rabbit Technologies Ltd.
%%
%%   All Rights Reserved.
%%
%%   Contributor(s): ______________________________________.
%%

-module(rabbit_channel).
-include("rabbit_framing.hrl").
-include("rabbit.hrl").

-behaviour(gen_server2).

-export([start_link/6, do/2, do/3, shutdown/1]).
-export([send_command/2, deliver/4, conserve_memory/2, flushed/2]).
-export([list/0, info_keys/0, info/1, info/2, info_all/0, info_all/1]).

-export([init/1, terminate/2, code_change/3,
         handle_call/3, handle_cast/2, handle_info/2, handle_pre_hibernate/1]).

-record(ch, {state, channel, reader_pid, writer_pid, limiter_pid,
             transaction_id, tx_participants, next_tag,
             uncommitted_ack_q, unacked_message_q,
             username, virtual_host, most_recently_declared_queue,
             consumer_mapping, blocking, queue_collector_pid}).

-define(MAX_PERMISSION_CACHE_SIZE, 12).

-define(INFO_KEYS,
        [pid,
         connection,
         number,
         user,
         vhost,
         transactional,
         consumer_count,
         messages_unacknowledged,
         acks_uncommitted,
         prefetch_count]).

%%----------------------------------------------------------------------------

-ifdef(use_specs).

-spec(start_link/6 ::
      (channel_number(), pid(), pid(), username(), vhost(), pid()) -> pid()).
-spec(do/2 :: (pid(), amqp_method()) -> 'ok').
-spec(do/3 :: (pid(), amqp_method(), maybe(content())) -> 'ok').
-spec(shutdown/1 :: (pid()) -> 'ok').
-spec(send_command/2 :: (pid(), amqp_method()) -> 'ok').
-spec(deliver/4 :: (pid(), ctag(), boolean(), qmsg()) -> 'ok').
-spec(conserve_memory/2 :: (pid(), boolean()) -> 'ok').
-spec(flushed/2 :: (pid(), pid()) -> 'ok').
-spec(list/0 :: () -> [pid()]).
-spec(info_keys/0 :: () -> [info_key()]).
-spec(info/1 :: (pid()) -> [info()]).
-spec(info/2 :: (pid(), [info_key()]) -> [info()]).
-spec(info_all/0 :: () -> [[info()]]).
-spec(info_all/1 :: ([info_key()]) -> [[info()]]).

-endif.

%%----------------------------------------------------------------------------

start_link(Channel, ReaderPid, WriterPid, Username, VHost, CollectorPid) ->
    {ok, Pid} = gen_server2:start_link(
                  ?MODULE, [Channel, ReaderPid, WriterPid,
                            Username, VHost, CollectorPid], []),
    Pid.

do(Pid, Method) ->
    do(Pid, Method, none).

do(Pid, Method, Content) ->
    gen_server2:cast(Pid, {method, Method, Content}).

shutdown(Pid) ->
    gen_server2:cast(Pid, terminate).

send_command(Pid, Msg) ->
    gen_server2:cast(Pid,  {command, Msg}).

deliver(Pid, ConsumerTag, AckRequired, Msg) ->
    gen_server2:cast(Pid, {deliver, ConsumerTag, AckRequired, Msg}).

conserve_memory(Pid, Conserve) ->
    gen_server2:pcast(Pid, 8, {conserve_memory, Conserve}).

flushed(Pid, QPid) ->
    gen_server2:cast(Pid, {flushed, QPid}).

list() ->
    pg_local:get_members(rabbit_channels).

info_keys() -> ?INFO_KEYS.

info(Pid) ->
    gen_server2:pcall(Pid, 9, info, infinity).

info(Pid, Items) ->
    case gen_server2:pcall(Pid, 9, {info, Items}, infinity) of
        {ok, Res}      -> Res;
        {error, Error} -> throw(Error)
    end.

info_all() ->
    rabbit_misc:filter_exit_map(fun (C) -> info(C) end, list()).

info_all(Items) ->
    rabbit_misc:filter_exit_map(fun (C) -> info(C, Items) end, list()).

%%---------------------------------------------------------------------------

init([Channel, ReaderPid, WriterPid, Username, VHost, CollectorPid]) ->
    process_flag(trap_exit, true),
    link(WriterPid),
    ok = pg_local:join(rabbit_channels, self()),
    {ok, #ch{state                   = starting,
             channel                 = Channel,
             reader_pid              = ReaderPid,
             writer_pid              = WriterPid,
             limiter_pid             = undefined,
             transaction_id          = none,
             tx_participants         = sets:new(),
             next_tag                = 1,
             uncommitted_ack_q       = queue:new(),
             unacked_message_q       = queue:new(),
             username                = Username,
             virtual_host            = VHost,
             most_recently_declared_queue = <<>>,
             consumer_mapping        = dict:new(),
             blocking                = dict:new(),
             queue_collector_pid     = CollectorPid},
     hibernate,
     {backoff, ?HIBERNATE_AFTER_MIN, ?HIBERNATE_AFTER_MIN, ?DESIRED_HIBERNATE}}.

handle_call(info, _From, State) ->
    reply(infos(?INFO_KEYS, State), State);

handle_call({info, Items}, _From, State) ->
    try
        reply({ok, infos(Items, State)}, State)
    catch Error -> reply({error, Error}, State)
    end;

handle_call(_Request, _From, State) ->
    noreply(State).

handle_cast({method, Method, Content}, State) ->
    try handle_method(Method, Content, State) of
        {reply, Reply, NewState} ->
            ok = rabbit_writer:send_command(NewState#ch.writer_pid, Reply),
            noreply(NewState);
        {noreply, NewState} ->
            noreply(NewState);
        stop ->
            {stop, normal, State#ch{state = terminating}}
    catch
        exit:Reason = #amqp_error{} ->
            ok = rollback_and_notify(State),
            MethodName = rabbit_misc:method_record_type(Method),
            State#ch.reader_pid ! {channel_exit, State#ch.channel,
                                   Reason#amqp_error{method = MethodName}},
            {stop, normal, State#ch{state = terminating}};
        exit:normal ->
            {stop, normal, State};
        _:Reason ->
            {stop, {Reason, erlang:get_stacktrace()}, State}
    end;

handle_cast({flushed, QPid}, State) ->
    {noreply, queue_blocked(QPid, State)};

handle_cast(terminate, State) ->
    {stop, normal, State};

handle_cast({command, Msg}, State = #ch{writer_pid = WriterPid}) ->
    ok = rabbit_writer:send_command(WriterPid, Msg),
    noreply(State);

handle_cast({deliver, ConsumerTag, AckRequired, Msg},
            State = #ch{writer_pid = WriterPid,
                        next_tag = DeliveryTag}) ->
    State1 = lock_message(AckRequired, {DeliveryTag, ConsumerTag, Msg}, State),
    ok = internal_deliver(WriterPid, true, ConsumerTag, DeliveryTag, Msg),
    noreply(State1#ch{next_tag = DeliveryTag + 1});

handle_cast({conserve_memory, Conserve}, State) ->
    ok = clear_permission_cache(),
    ok = rabbit_writer:send_command(
           State#ch.writer_pid, #'channel.flow'{active = not(Conserve)}),
    noreply(State).

handle_info({'EXIT', WriterPid, Reason = {writer, send_failed, _Error}},
            State = #ch{writer_pid = WriterPid}) ->
    State#ch.reader_pid ! {channel_exit, State#ch.channel, Reason},
    {stop, normal, State};
handle_info({'EXIT', _Pid, Reason}, State) ->
    {stop, Reason, State};
handle_info({'DOWN', _MRef, process, QPid, _Reason}, State) ->
    {noreply, queue_blocked(QPid, State)}.

handle_pre_hibernate(State) ->
    ok = clear_permission_cache(),
    {hibernate, State}.

terminate(_Reason, State = #ch{state = terminating}) ->
    terminate(State);

terminate(Reason, State) ->
    Res = rollback_and_notify(State),
    case Reason of
        normal -> ok = Res;
        _      -> ok
    end,
    terminate(State).

code_change(_OldVsn, State, _Extra) ->
    {ok, State}.

%%---------------------------------------------------------------------------

reply(Reply, NewState) -> {reply, Reply, NewState, hibernate}.

noreply(NewState) -> {noreply, NewState, hibernate}.

return_ok(State, true, _Msg)  -> {noreply, State};
return_ok(State, false, Msg)  -> {reply, Msg, State}.

ok_msg(true, _Msg) -> undefined;
ok_msg(false, Msg) -> Msg.

return_queue_declare_ok(State, NoWait, Q) ->
    NewState = State#ch{most_recently_declared_queue =
                        (Q#amqqueue.name)#resource.name},
    case NoWait of
        true  -> {noreply, NewState};
        false ->
            {ok, ActualName, MessageCount, ConsumerCount} =
                rabbit_misc:with_exit_handler(
                  fun () -> {ok, Q#amqqueue.name, 0, 0} end,
                  fun () -> rabbit_amqqueue:stat(Q) end),
            Reply = #'queue.declare_ok'{queue = ActualName#resource.name,
                                        message_count = MessageCount,
                                        consumer_count = ConsumerCount},
            {reply, Reply, NewState}
    end.

check_resource_access(Username, Resource, Perm) ->
    V = {Resource, Perm},
    Cache = case get(permission_cache) of
                undefined -> [];
                Other     -> Other
            end,
    CacheTail =
        case lists:member(V, Cache) of
            true  -> lists:delete(V, Cache);
            false -> ok = rabbit_access_control:check_resource_access(
                            Username, Resource, Perm),
                     lists:sublist(Cache, ?MAX_PERMISSION_CACHE_SIZE - 1)
        end,
    put(permission_cache, [V | CacheTail]),
    ok.

clear_permission_cache() ->
    erase(permission_cache),
    ok.

check_configure_permitted(Resource, #ch{ username = Username}) ->
    check_resource_access(Username, Resource, configure).

check_write_permitted(Resource, #ch{ username = Username}) ->
    check_resource_access(Username, Resource, write).

check_read_permitted(Resource, #ch{ username = Username}) ->
    check_resource_access(Username, Resource, read).

<<<<<<< HEAD
check_queue_exclusivity(ReaderPid, Q) ->
    case Q of
        #amqqueue{ exclusive_owner = none}       -> Q;
        #amqqueue{ exclusive_owner = ReaderPid } -> Q;
        _ -> rabbit_misc:protocol_error(resource_locked,
                                        "cannot obtain exclusive access to locked ~s",
                                        [rabbit_misc:rs(Q#amqqueue.name)])
=======
with_exclusive_access_or_die(QName, ReaderPid, F) ->
    case rabbit_amqqueue:with_or_die(
           QName, fun (Q = #amqqueue{exclusive_owner = Owner})
                      when Owner =:= none orelse Owner =:= ReaderPid ->
                          F(Q);
                      (_) ->
                          {error, wrong_exclusive_owner}
                  end) of
        {error, wrong_exclusive_owner} ->
            rabbit_misc:protocol_error(
              resource_locked, "cannot obtain exclusive access to locked ~s",
              [rabbit_misc:rs(QName)]);
        Other ->
            Other
>>>>>>> ab9024d7
    end.

expand_queue_name_shortcut(<<>>, #ch{ most_recently_declared_queue = <<>> }) ->
    rabbit_misc:protocol_error(
      not_allowed, "no previously declared queue", []);
expand_queue_name_shortcut(<<>>, #ch{ virtual_host = VHostPath,
                                      most_recently_declared_queue = MRDQ }) ->
    rabbit_misc:r(VHostPath, queue, MRDQ);
expand_queue_name_shortcut(QueueNameBin, #ch{ virtual_host = VHostPath }) ->
    rabbit_misc:r(VHostPath, queue, QueueNameBin).

expand_routing_key_shortcut(<<>>, <<>>,
                            #ch{ most_recently_declared_queue = <<>> }) ->
    rabbit_misc:protocol_error(
      not_allowed, "no previously declared queue", []);
expand_routing_key_shortcut(<<>>, <<>>,
                            #ch{ most_recently_declared_queue = MRDQ }) ->
    MRDQ;
expand_routing_key_shortcut(_QueueNameBin, RoutingKey, _State) ->
    RoutingKey.

%% check that an exchange/queue name does not contain the reserved
%% "amq."  prefix.
%%
%% One, quite reasonable, interpretation of the spec, taken by the
%% QPid M1 Java client, is that the exclusion of "amq." prefixed names
%% only applies on actual creation, and not in the cases where the
%% entity already exists. This is how we use this function in the code
%% below. However, AMQP JIRA 123 changes that in 0-10, and possibly
%% 0-9SP1, making it illegal to attempt to declare an exchange/queue
%% with an amq.* name when passive=false. So this will need
%% revisiting.
%%
%% TODO: enforce other constraints on name. See AMQP JIRA 69.
check_name(Kind, NameBin = <<"amq.", _/binary>>) ->
    rabbit_misc:protocol_error(
      access_refused,
      "~s name '~s' contains reserved prefix 'amq.*'",[Kind, NameBin]);
check_name(_Kind, NameBin) ->
    NameBin.

queue_blocked(QPid, State = #ch{blocking = Blocking}) ->
    case dict:find(QPid, Blocking) of
        error      -> State;
        {ok, MRef} -> true = erlang:demonitor(MRef),
                      Blocking1 = dict:erase(QPid, Blocking),
                      ok = case dict:size(Blocking1) of
                               0 -> rabbit_writer:send_command(
                                      State#ch.writer_pid,
                                      #'channel.flow_ok'{active = false});
                               _ -> ok
                           end,
                      State#ch{blocking = Blocking1}
    end.

handle_method(#'channel.open'{}, _, State = #ch{state = starting}) ->
    rabbit_alarm:register(self(), {?MODULE, conserve_memory, []}),
    {reply, #'channel.open_ok'{}, State#ch{state = running}};

handle_method(#'channel.open'{}, _, _State) ->
    rabbit_misc:protocol_error(
      command_invalid, "second 'channel.open' seen", []);

handle_method(_Method, _, #ch{state = starting}) ->
    rabbit_misc:protocol_error(channel_error, "expected 'channel.open'", []);

handle_method(#'channel.close'{}, _, State = #ch{writer_pid = WriterPid}) ->
    ok = rollback_and_notify(State),
    ok = rabbit_writer:send_command(WriterPid, #'channel.close_ok'{}),
    stop;

handle_method(#'basic.publish'{exchange = ExchangeNameBin,
                               routing_key = RoutingKey,
                               mandatory = Mandatory,
                               immediate = Immediate},
              Content, State = #ch{ virtual_host = VHostPath,
                                    transaction_id = TxnKey,
                                    writer_pid = WriterPid}) ->
    ExchangeName = rabbit_misc:r(VHostPath, exchange, ExchangeNameBin),
    check_write_permitted(ExchangeName, State),
    Exchange = rabbit_exchange:lookup_or_die(ExchangeName),
    %% We decode the content's properties here because we're almost
    %% certain to want to look at delivery-mode and priority.
    DecodedContent = rabbit_binary_parser:ensure_content_decoded(Content),
    IsPersistent = is_message_persistent(DecodedContent),
    Message = #basic_message{exchange_name  = ExchangeName,
                             routing_key    = RoutingKey,
                             content        = DecodedContent,
                             guid           = rabbit_guid:guid(),
                             is_persistent  = IsPersistent},
    {RoutingRes, DeliveredQPids} =
        rabbit_exchange:publish(
          Exchange,
          rabbit_basic:delivery(Mandatory, Immediate, TxnKey, Message)),
    case RoutingRes of
        routed ->
            ok;
        unroutable ->
            %% FIXME: 312 should be replaced by the ?NO_ROUTE
            %% definition, when we move to >=0-9
            ok = basic_return(Message, WriterPid, 312, <<"unroutable">>);
        not_delivered ->
            %% FIXME: 313 should be replaced by the ?NO_CONSUMERS
            %% definition, when we move to >=0-9
            ok = basic_return(Message, WriterPid, 313, <<"not_delivered">>)
    end,
    {noreply, case TxnKey of
                  none -> State;
                  _    -> add_tx_participants(DeliveredQPids, State)
              end};

handle_method(#'basic.ack'{delivery_tag = DeliveryTag,
                           multiple = Multiple},
              _, State = #ch{transaction_id = TxnKey,
                             next_tag = NextDeliveryTag,
                             unacked_message_q = UAMQ}) ->
    if DeliveryTag >= NextDeliveryTag ->
            rabbit_misc:protocol_error(
              command_invalid, "unknown delivery tag ~w", [DeliveryTag]);
       true -> ok
    end,
    {Acked, Remaining} = collect_acks(UAMQ, DeliveryTag, Multiple),
    Participants = ack(TxnKey, Acked),
    {noreply, case TxnKey of
                  none -> ok = notify_limiter(State#ch.limiter_pid, Acked),
                          State#ch{unacked_message_q = Remaining};
                  _    -> NewUAQ = queue:join(State#ch.uncommitted_ack_q,
                                              Acked),
                          add_tx_participants(
                            Participants,
                            State#ch{unacked_message_q = Remaining,
                                     uncommitted_ack_q = NewUAQ})
              end};

handle_method(#'basic.get'{queue = QueueNameBin,
                           no_ack = NoAck},
              _, State = #ch{ writer_pid = WriterPid,
                              reader_pid = ReaderPid,
                              next_tag = DeliveryTag }) ->
    QueueName = expand_queue_name_shortcut(QueueNameBin, State),
    check_read_permitted(QueueName, State),
    case rabbit_amqqueue:with_or_die(
           QueueName,
           fun (Q) ->
                   check_queue_exclusivity(ReaderPid, Q),
                   rabbit_amqqueue:basic_get(Q, self(), NoAck)
           end) of
        {ok, MessageCount,
         Msg = {_QName, _QPid, _MsgId, Redelivered,
                #basic_message{exchange_name = ExchangeName,
                               routing_key = RoutingKey,
                               content = Content}}} ->
            State1 = lock_message(not(NoAck), {DeliveryTag, none, Msg}, State),
            ok = rabbit_writer:send_command(
                   WriterPid,
                   #'basic.get_ok'{delivery_tag = DeliveryTag,
                                   redelivered = Redelivered,
                                   exchange = ExchangeName#resource.name,
                                   routing_key = RoutingKey,
                                   message_count = MessageCount},
                   Content),
            {noreply, State1#ch{next_tag = DeliveryTag + 1}};
        empty ->
            {reply, #'basic.get_empty'{deprecated_cluster_id = <<>>}, State}
    end;

handle_method(#'basic.consume'{queue = QueueNameBin,
                               consumer_tag = ConsumerTag,
                               no_local = _, % FIXME: implement
                               no_ack = NoAck,
                               exclusive = ExclusiveConsume,
                               nowait = NoWait},
              _, State = #ch{ reader_pid = ReaderPid,
                              limiter_pid = LimiterPid,
                              consumer_mapping = ConsumerMapping }) ->
    case dict:find(ConsumerTag, ConsumerMapping) of
        error ->
            QueueName = expand_queue_name_shortcut(QueueNameBin, State),
            check_read_permitted(QueueName, State),
            ActualConsumerTag =
                case ConsumerTag of
                    <<>>  -> rabbit_guid:binstring_guid("amq.ctag");
                    Other -> Other
                end,

            %% In order to ensure that the consume_ok gets sent before
            %% any messages are sent to the consumer, we get the queue
            %% process to send the consume_ok on our behalf.
            case with_exclusive_access_or_die(
                   QueueName, ReaderPid,
                   fun (Q) ->
                           check_queue_exclusivity(ReaderPid, Q),
                           rabbit_amqqueue:basic_consume(
                             Q, NoAck, self(), LimiterPid,
                             ActualConsumerTag, ExclusiveConsume,
                             ok_msg(NoWait, #'basic.consume_ok'{
                                      consumer_tag = ActualConsumerTag}))
                   end) of
                ok ->
                    {noreply, State#ch{consumer_mapping =
                                       dict:store(ActualConsumerTag,
                                                  QueueName,
                                                  ConsumerMapping)}};
                {error, exclusive_consume_unavailable} ->
                    rabbit_misc:protocol_error(
                      access_refused, "~s in exclusive use",
                      [rabbit_misc:rs(QueueName)])
            end;
        {ok, _} ->
            %% Attempted reuse of consumer tag.
            rabbit_misc:protocol_error(
              not_allowed, "attempt to reuse consumer tag '~s'", [ConsumerTag])
    end;

handle_method(#'basic.cancel'{consumer_tag = ConsumerTag,
                              nowait = NoWait},
              _, State = #ch{consumer_mapping = ConsumerMapping }) ->
    OkMsg = #'basic.cancel_ok'{consumer_tag = ConsumerTag},
    case dict:find(ConsumerTag, ConsumerMapping) of
        error ->
            %% Spec requires we ignore this situation.
            return_ok(State, NoWait, OkMsg);
        {ok, QueueName} ->
            NewState = State#ch{consumer_mapping =
                                dict:erase(ConsumerTag,
                                           ConsumerMapping)},
            case rabbit_amqqueue:with(
                   QueueName,
                   fun (Q) ->
                           %% In order to ensure that no more messages
                           %% are sent to the consumer after the
                           %% cancel_ok has been sent, we get the
                           %% queue process to send the cancel_ok on
                           %% our behalf. If we were sending the
                           %% cancel_ok ourselves it might overtake a
                           %% message sent previously by the queue.
                           rabbit_amqqueue:basic_cancel(
                             Q, self(), ConsumerTag,
                             ok_msg(NoWait, #'basic.cancel_ok'{
                                      consumer_tag = ConsumerTag}))
                   end) of
                ok ->
                    {noreply, NewState};
                {error, not_found} ->
                    %% Spec requires we ignore this situation.
                    return_ok(NewState, NoWait, OkMsg)
            end
    end;

handle_method(#'basic.qos'{global = true}, _, _State) ->
    rabbit_misc:protocol_error(not_implemented, "global=true", []);

handle_method(#'basic.qos'{prefetch_size = Size}, _, _State) when Size /= 0 ->
    rabbit_misc:protocol_error(not_implemented,
                               "prefetch_size!=0 (~w)", [Size]);

handle_method(#'basic.qos'{prefetch_count = PrefetchCount},
              _, State = #ch{limiter_pid = LimiterPid}) ->
    LimiterPid1 = case {LimiterPid, PrefetchCount} of
                      {undefined, 0} -> undefined;
                      {undefined, _} -> start_limiter(State);
                      {_, _}         -> LimiterPid
                  end,
    LimiterPid2 = case rabbit_limiter:limit(LimiterPid1, PrefetchCount) of
                      ok      -> LimiterPid1;
                      stopped -> unlimit_queues(State)
                  end,
    {reply, #'basic.qos_ok'{}, State#ch{limiter_pid = LimiterPid2}};

handle_method(#'basic.recover_async'{requeue = true},
              _, State = #ch{ transaction_id = none,
                              unacked_message_q = UAMQ }) ->
    ok = fold_per_queue(
           fun (QPid, MsgIds, ok) ->
                   %% The Qpid python test suite incorrectly assumes
                   %% that messages will be requeued in their original
                   %% order. To keep it happy we reverse the id list
                   %% since we are given them in reverse order.
                   rabbit_amqqueue:requeue(
                     QPid, lists:reverse(MsgIds), self())
           end, ok, UAMQ),
    %% No answer required - basic.recover is the newer, synchronous
    %% variant of this method
    {noreply, State#ch{unacked_message_q = queue:new()}};

handle_method(#'basic.recover_async'{requeue = false},
              _, State = #ch{ transaction_id = none,
                              writer_pid = WriterPid,
                              unacked_message_q = UAMQ }) ->
    ok = rabbit_misc:queue_fold(
           fun ({_DeliveryTag, none, _Msg}, ok) ->
                   %% Was sent as a basic.get_ok. Don't redeliver
                   %% it. FIXME: appropriate?
                   ok;
               ({DeliveryTag, ConsumerTag,
                 {QName, QPid, MsgId, _Redelivered, Message}}, ok) ->
                   %% Was sent as a proper consumer delivery.  Resend
                   %% it as before.
                   %%
                   %% FIXME: What should happen if the consumer's been
                   %% cancelled since?
                   %%
                   %% FIXME: should we allocate a fresh DeliveryTag?
                   internal_deliver(
                     WriterPid, false, ConsumerTag, DeliveryTag,
                     {QName, QPid, MsgId, true, Message})
           end, ok, UAMQ),
    %% No answer required - basic.recover is the newer, synchronous
    %% variant of this method
    {noreply, State};

handle_method(#'basic.recover_async'{}, _, _State) ->
    rabbit_misc:protocol_error(
      not_allowed, "attempt to recover a transactional channel",[]);

handle_method(#'basic.recover'{requeue = Requeue}, Content, State) ->
    {noreply, State2 = #ch{writer_pid = WriterPid}} =
        handle_method(#'basic.recover_async'{requeue = Requeue},
                      Content,
                      State),
    ok = rabbit_writer:send_command(WriterPid, #'basic.recover_ok'{}),
    {noreply, State2};

handle_method(#'exchange.declare'{exchange = ExchangeNameBin,
                                  type = TypeNameBin,
                                  passive = false,
                                  durable = Durable,
                                  deprecated_auto_delete = false, %% 0-9-1: true not supported
                                  deprecated_internal = false, %% 0-9-1: true not supported
                                  nowait = NoWait,
                                  arguments = Args},
              _, State = #ch{ virtual_host = VHostPath }) ->
    CheckedType = rabbit_exchange:check_type(TypeNameBin),
    ExchangeName = rabbit_misc:r(VHostPath, exchange, ExchangeNameBin),
    check_configure_permitted(ExchangeName, State),
    X = case rabbit_exchange:lookup(ExchangeName) of
            {ok, FoundX} -> FoundX;
            {error, not_found} ->
                check_name('exchange', ExchangeNameBin),
                case rabbit_misc:r_arg(VHostPath, exchange, Args,
                                       <<"alternate-exchange">>) of
                    undefined -> ok;
                    AName     -> check_read_permitted(ExchangeName, State),
                                 check_write_permitted(AName, State),
                                 ok
                end,
                rabbit_exchange:declare(ExchangeName,
                                        CheckedType,
                                        Durable,
                                        Args)
        end,
    ok = rabbit_exchange:assert_equivalence(X, CheckedType, Durable, Args),
    return_ok(State, NoWait, #'exchange.declare_ok'{});

handle_method(#'exchange.declare'{exchange = ExchangeNameBin,
                                  passive = true,
                                  nowait = NoWait},
              _, State = #ch{ virtual_host = VHostPath }) ->
    ExchangeName = rabbit_misc:r(VHostPath, exchange, ExchangeNameBin),
    check_configure_permitted(ExchangeName, State),
    _ = rabbit_exchange:lookup_or_die(ExchangeName),
    return_ok(State, NoWait, #'exchange.declare_ok'{});

handle_method(#'exchange.delete'{exchange = ExchangeNameBin,
                                 if_unused = IfUnused,
                                 nowait = NoWait},
              _, State = #ch { virtual_host = VHostPath }) ->
    ExchangeName = rabbit_misc:r(VHostPath, exchange, ExchangeNameBin),
    check_configure_permitted(ExchangeName, State),
    case rabbit_exchange:delete(ExchangeName, IfUnused) of
        {error, not_found} ->
            rabbit_misc:not_found(ExchangeName);
        {error, in_use} ->
            rabbit_misc:protocol_error(
              precondition_failed, "~s in use", [rabbit_misc:rs(ExchangeName)]);
        ok ->
            return_ok(State, NoWait,  #'exchange.delete_ok'{})
    end;

handle_method(#'queue.declare'{queue       = QueueNameBin,
                               passive     = false,
                               durable     = Durable,
                               exclusive   = ExclusiveDeclare,
                               auto_delete = AutoDelete,
<<<<<<< HEAD
                               nowait = NoWait,
                               arguments = Args},
              _, State = #ch { virtual_host = VHostPath,
                               reader_pid = ReaderPid }) ->
=======
                               nowait      = NoWait,
                               arguments   = Args},
              _, State = #ch{virtual_host        = VHostPath,
                             reader_pid          = ReaderPid,
                             queue_collector_pid = CollectorPid}) ->
>>>>>>> ab9024d7
    Owner = case ExclusiveDeclare of
                true  -> ReaderPid;
                false -> none
            end,
    %% We use this in both branches, because queue_declare may yet return an
    %% existing queue.
<<<<<<< HEAD
    Finish = 
        fun(Q) ->
                case Q of 
                    %% "equivalent" rule. NB: we don't pay attention to
                    %% anything in the arguments table, so for the sake of the
                    %% "equivalent" rule, all tables of arguments are
                    %% semantically equivalant.
                    Matched = #amqqueue{name = QueueName,
                                        durable = Durable, %% i.e., as supplied
                                        exclusive_owner = Owner,
                                        auto_delete = AutoDelete %% i.e,. as supplied
                                       } ->
                        check_configure_permitted(QueueName, State),
                        Matched;
                    %% exclusivity trumps non-equivalence arbitrarily
                    #amqqueue{name = QueueName, exclusive_owner = ExclusiveOwner}
                    when ExclusiveOwner =/= Owner ->
                        rabbit_misc:protocol_error(resource_locked,
                                                   "cannot obtain exclusive access to locked ~s",
                                                   [rabbit_misc:rs(QueueName)]);
                    #amqqueue{name = QueueName} ->                 
                        rabbit_misc:protocol_error(channel_error,
                                                   "parameters for ~s not equivalent",
                                                   [rabbit_misc:rs(QueueName)])
                    end
=======
    Finish =
        fun (#amqqueue{name = QueueName, exclusive_owner = Owner1} = Q)
            when Owner =:= Owner1 ->
                %% "equivalent" rule. NB: we don't pay attention to
                %% anything in the arguments table, so for the sake of
                %% the "equivalent" rule, all tables of arguments are
                %% semantically equivalant.
                check_configure_permitted(QueueName, State),
                %% We need to notify the reader within the channel
                %% process so that we can be sure there are no
                %% outstanding exclusive queues being declared as the
                %% connection shuts down.
                case Owner of
                    none -> ok;
                    _    -> ok = rabbit_reader_queue_collector:register_exclusive_queue(CollectorPid, Q)
                end,
                Q;
            (#amqqueue{name = QueueName}) ->
                %% exclusivity trumps non-equivalence arbitrarily
                rabbit_misc:protocol_error(
                  resource_locked,
                  "cannot obtain exclusive access to locked ~s",
                  [rabbit_misc:rs(QueueName)])
>>>>>>> ab9024d7
        end,
    Q = case rabbit_amqqueue:with(
               rabbit_misc:r(VHostPath, queue, QueueNameBin),
               Finish) of
            {error, not_found} ->
                ActualNameBin =
                    case QueueNameBin of
                        <<>>  -> rabbit_guid:binstring_guid("amq.gen");
                        Other -> check_name('queue', Other)
                    end,
                QueueName = rabbit_misc:r(VHostPath, queue, ActualNameBin),
<<<<<<< HEAD
                check_configure_permitted(QueueName, State),
                Finish(rabbit_amqqueue:declare(QueueName, Durable, AutoDelete, Args, Owner));
            Found -> Found
=======
                Finish(rabbit_amqqueue:declare(QueueName, Durable, AutoDelete,
                                               Args, Owner));
            #amqqueue{} = Other ->
                Other
>>>>>>> ab9024d7
        end,
    return_queue_declare_ok(State, NoWait, Q);

handle_method(#'queue.declare'{queue   = QueueNameBin,
                               passive = true,
<<<<<<< HEAD
                               nowait = NoWait},
              _, State = #ch{ virtual_host = VHostPath,
                              reader_pid = ReaderPid }) ->
    QueueName = rabbit_misc:r(VHostPath, queue, QueueNameBin),
    check_configure_permitted(QueueName, State),
    CheckExclusive = fun(Q) -> check_queue_exclusivity(ReaderPid, Q) end,
    Q = rabbit_amqqueue:with_or_die(QueueName, CheckExclusive),
=======
                               nowait  = NoWait},
              _, State = #ch{virtual_host = VHostPath,
                             reader_pid   = ReaderPid}) ->
    QueueName = rabbit_misc:r(VHostPath, queue, QueueNameBin),
    check_configure_permitted(QueueName, State),
    Q = with_exclusive_access_or_die(QueueName, ReaderPid, fun (Q) -> Q end),
>>>>>>> ab9024d7
    return_queue_declare_ok(State, NoWait, Q);

handle_method(#'queue.delete'{queue = QueueNameBin,
                              if_unused = IfUnused,
                              if_empty = IfEmpty,
<<<<<<< HEAD
                              nowait = NoWait
                             },
              _, State = #ch{ reader_pid = ReaderPid }) ->
    QueueName = expand_queue_name_shortcut(QueueNameBin, State),
    check_configure_permitted(QueueName, State),
    case rabbit_amqqueue:with_or_die(
           QueueName,
           fun (Q) ->
                   check_queue_exclusivity(ReaderPid, Q),
                   rabbit_amqqueue:delete(Q, IfUnused, IfEmpty)
           end) of
=======
                              nowait = NoWait},
              _, State = #ch{reader_pid = ReaderPid}) ->
    QueueName = expand_queue_name_shortcut(QueueNameBin, State),
    check_configure_permitted(QueueName, State),
    case with_exclusive_access_or_die(
           QueueName, ReaderPid,
           fun (Q) -> rabbit_amqqueue:delete(Q, IfUnused, IfEmpty) end) of
>>>>>>> ab9024d7
        {error, in_use} ->
            rabbit_misc:protocol_error(
              precondition_failed, "~s in use", [rabbit_misc:rs(QueueName)]);
        {error, not_empty} ->
            rabbit_misc:protocol_error(
              precondition_failed, "~s not empty", [rabbit_misc:rs(QueueName)]);
        {ok, PurgedMessageCount} ->
            return_ok(State, NoWait,
                      #'queue.delete_ok'{message_count = PurgedMessageCount})
    end;

handle_method(#'queue.bind'{queue = QueueNameBin,
                            exchange = ExchangeNameBin,
                            routing_key = RoutingKey,
                            nowait = NoWait,
                            arguments = Arguments}, _, State) ->
    binding_action(fun rabbit_exchange:add_binding/5, ExchangeNameBin,
                   QueueNameBin, RoutingKey, Arguments, #'queue.bind_ok'{},
                   NoWait, State);

handle_method(#'queue.unbind'{queue = QueueNameBin,
                              exchange = ExchangeNameBin,
                              routing_key = RoutingKey,
                              arguments = Arguments}, _, State) ->
    binding_action(fun rabbit_exchange:delete_binding/5, ExchangeNameBin,
                   QueueNameBin, RoutingKey, Arguments, #'queue.unbind_ok'{},
                   false, State);

handle_method(#'queue.purge'{queue = QueueNameBin,
                             nowait = NoWait},
<<<<<<< HEAD
              _, State = #ch{ reader_pid = ReaderPid }) ->
    QueueName = expand_queue_name_shortcut(QueueNameBin, State),
    check_read_permitted(QueueName, State),
    {ok, PurgedMessageCount} = rabbit_amqqueue:with_or_die(
                                 QueueName,
                                 fun (Q) ->
                                         check_queue_exclusivity(ReaderPid, Q),
                                         rabbit_amqqueue:purge(Q)
                                 end),
=======
              _, State = #ch{reader_pid = ReaderPid}) ->
    QueueName = expand_queue_name_shortcut(QueueNameBin, State),
    check_read_permitted(QueueName, State),
    {ok, PurgedMessageCount} = with_exclusive_access_or_die(
                                 QueueName, ReaderPid,
                                 fun (Q) -> rabbit_amqqueue:purge(Q) end),
>>>>>>> ab9024d7
    return_ok(State, NoWait,
              #'queue.purge_ok'{message_count = PurgedMessageCount});

handle_method(#'tx.select'{}, _, State = #ch{transaction_id = none}) ->
    {reply, #'tx.select_ok'{}, new_tx(State)};

handle_method(#'tx.select'{}, _, State) ->
    {reply, #'tx.select_ok'{}, State};

handle_method(#'tx.commit'{}, _, #ch{transaction_id = none}) ->
    rabbit_misc:protocol_error(
      not_allowed, "channel is not transactional", []);

handle_method(#'tx.commit'{}, _, State) ->
    {reply, #'tx.commit_ok'{}, internal_commit(State)};

handle_method(#'tx.rollback'{}, _, #ch{transaction_id = none}) ->
    rabbit_misc:protocol_error(
      not_allowed, "channel is not transactional", []);

handle_method(#'tx.rollback'{}, _, State) ->
    {reply, #'tx.rollback_ok'{}, internal_rollback(State)};

handle_method(#'channel.flow'{active = true}, _,
              State = #ch{limiter_pid = LimiterPid}) ->
    LimiterPid1 = case rabbit_limiter:unblock(LimiterPid) of
                      ok      -> LimiterPid;
                      stopped -> unlimit_queues(State)
                  end,
    {reply, #'channel.flow_ok'{active = true},
     State#ch{limiter_pid = LimiterPid1}};

handle_method(#'channel.flow'{active = false}, _,
              State = #ch{limiter_pid = LimiterPid,
                          consumer_mapping = Consumers}) ->
    LimiterPid1 = case LimiterPid of
                      undefined -> start_limiter(State);
                      Other     -> Other
                  end,
    ok = rabbit_limiter:block(LimiterPid1),
    QPids = consumer_queues(Consumers),
    Queues = [{QPid, erlang:monitor(process, QPid)} || QPid <- QPids],
    ok = rabbit_amqqueue:flush_all(QPids, self()),
    case Queues of
        [] -> {reply, #'channel.flow_ok'{active = false}, State};
        _  -> {noreply, State#ch{limiter_pid = LimiterPid1,
                                 blocking = dict:from_list(Queues)}}
    end;

handle_method(#'channel.flow_ok'{active = _}, _, State) ->
    %% TODO: We may want to correlate this to channel.flow messages we
    %% have sent, and complain if we get an unsolicited
    %% channel.flow_ok, or the client refuses our flow request.
    {noreply, State};

handle_method(_MethodRecord, _Content, _State) ->
    rabbit_misc:protocol_error(
      command_invalid, "unimplemented method", []).

%%----------------------------------------------------------------------------

binding_action(Fun, ExchangeNameBin, QueueNameBin, RoutingKey, Arguments,
               ReturnMethod, NoWait,
               State = #ch{ virtual_host = VHostPath,
                            reader_pid = ReaderPid }) ->
    %% FIXME: connection exception (!) on failure??
    %% (see rule named "failure" in spec-XML)
    %% FIXME: don't allow binding to internal exchanges -
    %% including the one named "" !
    QueueName = expand_queue_name_shortcut(QueueNameBin, State),
    check_write_permitted(QueueName, State),
    ActualRoutingKey = expand_routing_key_shortcut(QueueNameBin, RoutingKey,
                                                   State),
    ExchangeName = rabbit_misc:r(VHostPath, exchange, ExchangeNameBin),
    check_read_permitted(ExchangeName, State),
    CheckExclusive = fun(_X, Q) -> check_queue_exclusivity(ReaderPid, Q) end,
    case Fun(ExchangeName, QueueName, ActualRoutingKey, Arguments, CheckExclusive) of
        {error, exchange_not_found} ->
            rabbit_misc:not_found(ExchangeName);
        {error, queue_not_found} ->
            rabbit_misc:not_found(QueueName);
        {error, exchange_and_queue_not_found} ->
            rabbit_misc:protocol_error(
              not_found, "no ~s and no ~s", [rabbit_misc:rs(ExchangeName),
                                             rabbit_misc:rs(QueueName)]);
        {error, binding_not_found} ->
            rabbit_misc:protocol_error(
              not_found, "no binding ~s between ~s and ~s",
              [RoutingKey, rabbit_misc:rs(ExchangeName),
               rabbit_misc:rs(QueueName)]);
        {error, durability_settings_incompatible} ->
            rabbit_misc:protocol_error(
              not_allowed, "durability settings of ~s incompatible with ~s",
              [rabbit_misc:rs(QueueName), rabbit_misc:rs(ExchangeName)]);
        ok -> return_ok(State, NoWait, ReturnMethod)
    end.

basic_return(#basic_message{exchange_name = ExchangeName,
                            routing_key   = RoutingKey,
                            content       = Content},
             WriterPid, ReplyCode, ReplyText) ->
    ok = rabbit_writer:send_command(
           WriterPid,
           #'basic.return'{reply_code  = ReplyCode,
                           reply_text  = ReplyText,
                           exchange    = ExchangeName#resource.name,
                           routing_key = RoutingKey},
           Content).

collect_acks(Q, 0, true) ->
    {Q, queue:new()};
collect_acks(Q, DeliveryTag, Multiple) ->
    collect_acks(queue:new(), queue:new(), Q, DeliveryTag, Multiple).

collect_acks(ToAcc, PrefixAcc, Q, DeliveryTag, Multiple) ->
    case queue:out(Q) of
        {{value, UnackedMsg = {CurrentDeliveryTag, _ConsumerTag, _Msg}},
         QTail} ->
            if CurrentDeliveryTag == DeliveryTag ->
                    {queue:in(UnackedMsg, ToAcc), queue:join(PrefixAcc, QTail)};
               Multiple ->
                    collect_acks(queue:in(UnackedMsg, ToAcc), PrefixAcc,
                                 QTail, DeliveryTag, Multiple);
               true ->
                    collect_acks(ToAcc, queue:in(UnackedMsg, PrefixAcc),
                                 QTail, DeliveryTag, Multiple)
            end;
        {empty, _} ->
            {ToAcc, PrefixAcc}
    end.

add_tx_participants(MoreP, State = #ch{tx_participants = Participants}) ->
    State#ch{tx_participants = sets:union(Participants,
                                          sets:from_list(MoreP))}.

ack(TxnKey, UAQ) ->
    fold_per_queue(
      fun (QPid, MsgIds, L) ->
              ok = rabbit_amqqueue:ack(QPid, TxnKey, MsgIds, self()),
              [QPid | L]
      end, [], UAQ).

make_tx_id() -> rabbit_guid:guid().

new_tx(State) ->
    State#ch{transaction_id    = make_tx_id(),
             tx_participants   = sets:new(),
             uncommitted_ack_q = queue:new()}.

internal_commit(State = #ch{transaction_id = TxnKey,
                            tx_participants = Participants}) ->
    case rabbit_amqqueue:commit_all(sets:to_list(Participants),
                                    TxnKey, self()) of
        ok              -> ok = notify_limiter(State#ch.limiter_pid,
                                               State#ch.uncommitted_ack_q),
                           new_tx(State);
        {error, Errors} -> rabbit_misc:protocol_error(
                             internal_error, "commit failed: ~w", [Errors])
    end.

internal_rollback(State = #ch{transaction_id = TxnKey,
                              tx_participants = Participants,
                              uncommitted_ack_q = UAQ,
                              unacked_message_q = UAMQ}) ->
    ?LOGDEBUG("rollback ~p~n  - ~p acks uncommitted, ~p messages unacked~n",
              [self(),
               queue:len(UAQ),
               queue:len(UAMQ)]),
    ok = rabbit_amqqueue:rollback_all(sets:to_list(Participants),
                                      TxnKey, self()),
    NewUAMQ = queue:join(UAQ, UAMQ),
    new_tx(State#ch{unacked_message_q = NewUAMQ}).

rollback_and_notify(State = #ch{transaction_id = none}) ->
    notify_queues(State);
rollback_and_notify(State) ->
    notify_queues(internal_rollback(State)).

fold_per_queue(F, Acc0, UAQ) ->
    D = rabbit_misc:queue_fold(
          fun ({_DTag, _CTag,
                {_QName, QPid, MsgId, _Redelivered, _Message}}, D) ->
                  %% dict:append would avoid the lists:reverse in
                  %% handle_message({recover, true}, ...). However, it
                  %% is significantly slower when going beyond a few
                  %% thousand elements.
                  rabbit_misc:dict_cons(QPid, MsgId, D)
          end, dict:new(), UAQ),
    dict:fold(fun (QPid, MsgIds, Acc) -> F(QPid, MsgIds, Acc) end,
              Acc0, D).

start_limiter(State = #ch{unacked_message_q = UAMQ}) ->
    LPid = rabbit_limiter:start_link(self(), queue:len(UAMQ)),
    ok = limit_queues(LPid, State),
    LPid.

notify_queues(#ch{consumer_mapping = Consumers}) ->
    rabbit_amqqueue:notify_down_all(consumer_queues(Consumers), self()).

unlimit_queues(State) ->
    ok = limit_queues(undefined, State),
    undefined.

limit_queues(LPid, #ch{consumer_mapping = Consumers}) ->
    rabbit_amqqueue:limit_all(consumer_queues(Consumers), self(), LPid).

consumer_queues(Consumers) ->
    [QPid || QueueName <-
                 sets:to_list(
                   dict:fold(fun (_ConsumerTag, QueueName, S) ->
                                     sets:add_element(QueueName, S)
                             end, sets:new(), Consumers)),
             case rabbit_amqqueue:lookup(QueueName) of
                 {ok, Q} -> QPid = Q#amqqueue.pid, true;
                 %% queue has been deleted in the meantime
                 {error, not_found} -> QPid = none, false
             end].

%% tell the limiter about the number of acks that have been received
%% for messages delivered to subscribed consumers, but not acks for
%% messages sent in a response to a basic.get (identified by their
%% 'none' consumer tag)
notify_limiter(undefined, _Acked) ->
    ok;
notify_limiter(LimiterPid, Acked) ->
    case rabbit_misc:queue_fold(fun ({_, none, _}, Acc) -> Acc;
                                    ({_, _, _}, Acc)    -> Acc + 1
                                end, 0, Acked) of
        0     -> ok;
        Count -> rabbit_limiter:ack(LimiterPid, Count)
    end.

is_message_persistent(Content) ->
    case rabbit_basic:is_message_persistent(Content) of
        {invalid, Other} ->
            rabbit_log:warning("Unknown delivery mode ~p - "
                               "treating as 1, non-persistent~n",
                               [Other]),
            false;
        IsPersistent when is_boolean(IsPersistent) ->
            IsPersistent
    end.

lock_message(true, MsgStruct, State = #ch{unacked_message_q = UAMQ}) ->
    State#ch{unacked_message_q = queue:in(MsgStruct, UAMQ)};
lock_message(false, _MsgStruct, State) ->
    State.

internal_deliver(WriterPid, Notify, ConsumerTag, DeliveryTag,
                 {_QName, QPid, _MsgId, Redelivered,
                  #basic_message{exchange_name = ExchangeName,
                                 routing_key = RoutingKey,
                                 content = Content}}) ->
    M = #'basic.deliver'{consumer_tag = ConsumerTag,
                         delivery_tag = DeliveryTag,
                         redelivered = Redelivered,
                         exchange = ExchangeName#resource.name,
                         routing_key = RoutingKey},
    ok = case Notify of
             true  -> rabbit_writer:send_command_and_notify(
                        WriterPid, QPid, self(), M, Content);
             false -> rabbit_writer:send_command(WriterPid, M, Content)
         end.

terminate(#ch{writer_pid = WriterPid, limiter_pid = LimiterPid}) ->
    pg_local:leave(rabbit_channels, self()),
    rabbit_writer:shutdown(WriterPid),
    rabbit_limiter:shutdown(LimiterPid).

infos(Items, State) -> [{Item, i(Item, State)} || Item <- Items].

i(pid,            _)                                 -> self();
i(connection,     #ch{reader_pid       = ReaderPid}) -> ReaderPid;
i(number,         #ch{channel          = Channel})   -> Channel;
i(user,           #ch{username         = Username})  -> Username;
i(vhost,          #ch{virtual_host     = VHost})     -> VHost;
i(transactional,  #ch{transaction_id   = TxnKey})    -> TxnKey =/= none;
i(consumer_count, #ch{consumer_mapping = ConsumerMapping}) ->
    dict:size(ConsumerMapping);
i(messages_unacknowledged, #ch{unacked_message_q = UAMQ,
                               uncommitted_ack_q = UAQ}) ->
    queue:len(UAMQ) + queue:len(UAQ);
i(acks_uncommitted, #ch{uncommitted_ack_q = UAQ}) ->
    queue:len(UAQ);
i(prefetch_count, #ch{limiter_pid = LimiterPid}) ->
    rabbit_limiter:get_limit(LimiterPid);
i(Item, _) ->
    throw({bad_argument, Item}).<|MERGE_RESOLUTION|>--- conflicted
+++ resolved
@@ -299,15 +299,6 @@
 check_read_permitted(Resource, #ch{ username = Username}) ->
     check_resource_access(Username, Resource, read).
 
-<<<<<<< HEAD
-check_queue_exclusivity(ReaderPid, Q) ->
-    case Q of
-        #amqqueue{ exclusive_owner = none}       -> Q;
-        #amqqueue{ exclusive_owner = ReaderPid } -> Q;
-        _ -> rabbit_misc:protocol_error(resource_locked,
-                                        "cannot obtain exclusive access to locked ~s",
-                                        [rabbit_misc:rs(Q#amqqueue.name)])
-=======
 with_exclusive_access_or_die(QName, ReaderPid, F) ->
     case rabbit_amqqueue:with_or_die(
            QName, fun (Q = #amqqueue{exclusive_owner = Owner})
@@ -322,7 +313,6 @@
               [rabbit_misc:rs(QName)]);
         Other ->
             Other
->>>>>>> ab9024d7
     end.
 
 expand_queue_name_shortcut(<<>>, #ch{ most_recently_declared_queue = <<>> }) ->
@@ -464,10 +454,10 @@
                               next_tag = DeliveryTag }) ->
     QueueName = expand_queue_name_shortcut(QueueNameBin, State),
     check_read_permitted(QueueName, State),
-    case rabbit_amqqueue:with_or_die(
+    case with_exclusive_access_or_die(
            QueueName,
+           ReaderPid,
            fun (Q) ->
-                   check_queue_exclusivity(ReaderPid, Q),
                    rabbit_amqqueue:basic_get(Q, self(), NoAck)
            end) of
         {ok, MessageCount,
@@ -514,7 +504,6 @@
             case with_exclusive_access_or_die(
                    QueueName, ReaderPid,
                    fun (Q) ->
-                           check_queue_exclusivity(ReaderPid, Q),
                            rabbit_amqqueue:basic_consume(
                              Q, NoAck, self(), LimiterPid,
                              ActualConsumerTag, ExclusiveConsume,
@@ -707,58 +696,27 @@
                                durable     = Durable,
                                exclusive   = ExclusiveDeclare,
                                auto_delete = AutoDelete,
-<<<<<<< HEAD
-                               nowait = NoWait,
-                               arguments = Args},
-              _, State = #ch { virtual_host = VHostPath,
-                               reader_pid = ReaderPid }) ->
-=======
                                nowait      = NoWait,
                                arguments   = Args},
               _, State = #ch{virtual_host        = VHostPath,
                              reader_pid          = ReaderPid,
                              queue_collector_pid = CollectorPid}) ->
->>>>>>> ab9024d7
     Owner = case ExclusiveDeclare of
                 true  -> ReaderPid;
                 false -> none
             end,
     %% We use this in both branches, because queue_declare may yet return an
     %% existing queue.
-<<<<<<< HEAD
-    Finish = 
-        fun(Q) ->
-                case Q of 
-                    %% "equivalent" rule. NB: we don't pay attention to
-                    %% anything in the arguments table, so for the sake of the
-                    %% "equivalent" rule, all tables of arguments are
-                    %% semantically equivalant.
-                    Matched = #amqqueue{name = QueueName,
-                                        durable = Durable, %% i.e., as supplied
-                                        exclusive_owner = Owner,
-                                        auto_delete = AutoDelete %% i.e,. as supplied
-                                       } ->
-                        check_configure_permitted(QueueName, State),
-                        Matched;
-                    %% exclusivity trumps non-equivalence arbitrarily
-                    #amqqueue{name = QueueName, exclusive_owner = ExclusiveOwner}
-                    when ExclusiveOwner =/= Owner ->
-                        rabbit_misc:protocol_error(resource_locked,
-                                                   "cannot obtain exclusive access to locked ~s",
-                                                   [rabbit_misc:rs(QueueName)]);
-                    #amqqueue{name = QueueName} ->                 
-                        rabbit_misc:protocol_error(channel_error,
-                                                   "parameters for ~s not equivalent",
-                                                   [rabbit_misc:rs(QueueName)])
-                    end
-=======
     Finish =
-        fun (#amqqueue{name = QueueName, exclusive_owner = Owner1} = Q)
-            when Owner =:= Owner1 ->
-                %% "equivalent" rule. NB: we don't pay attention to
-                %% anything in the arguments table, so for the sake of
-                %% the "equivalent" rule, all tables of arguments are
-                %% semantically equivalant.
+        fun (#amqqueue{name = QueueName, exclusive_owner = Owner1,
+                       durable = Durable1, auto_delete = AutoDelete1} = Q)
+            %% "equivalent" rule. NB: we don't pay attention to
+            %% anything in the arguments table, so for the sake of the
+            %% "equivalent" rule, all tables of arguments are
+            %% semantically equivalant.
+            when Owner =:= Owner1,
+                 Durable =:= Durable1,
+                 AutoDelete =:= AutoDelete1 ->
                 check_configure_permitted(QueueName, State),
                 %% We need to notify the reader within the channel
                 %% process so that we can be sure there are no
@@ -769,13 +727,17 @@
                     _    -> ok = rabbit_reader_queue_collector:register_exclusive_queue(CollectorPid, Q)
                 end,
                 Q;
+            (#amqqueue{name = QueueName, exclusive_owner = Owner1})
+                when Owner =:= Owner1 ->
+                rabbit_misc:protocol_error(channel_error,
+                                           "parameters for ~s not equivalent",
+                                           [rabbit_misc:rs(QueueName)]);
             (#amqqueue{name = QueueName}) ->
                 %% exclusivity trumps non-equivalence arbitrarily
                 rabbit_misc:protocol_error(
                   resource_locked,
                   "cannot obtain exclusive access to locked ~s",
                   [rabbit_misc:rs(QueueName)])
->>>>>>> ab9024d7
         end,
     Q = case rabbit_amqqueue:with(
                rabbit_misc:r(VHostPath, queue, QueueNameBin),
@@ -787,55 +749,26 @@
                         Other -> check_name('queue', Other)
                     end,
                 QueueName = rabbit_misc:r(VHostPath, queue, ActualNameBin),
-<<<<<<< HEAD
-                check_configure_permitted(QueueName, State),
-                Finish(rabbit_amqqueue:declare(QueueName, Durable, AutoDelete, Args, Owner));
-            Found -> Found
-=======
                 Finish(rabbit_amqqueue:declare(QueueName, Durable, AutoDelete,
                                                Args, Owner));
             #amqqueue{} = Other ->
                 Other
->>>>>>> ab9024d7
         end,
     return_queue_declare_ok(State, NoWait, Q);
 
 handle_method(#'queue.declare'{queue   = QueueNameBin,
                                passive = true,
-<<<<<<< HEAD
-                               nowait = NoWait},
-              _, State = #ch{ virtual_host = VHostPath,
-                              reader_pid = ReaderPid }) ->
-    QueueName = rabbit_misc:r(VHostPath, queue, QueueNameBin),
-    check_configure_permitted(QueueName, State),
-    CheckExclusive = fun(Q) -> check_queue_exclusivity(ReaderPid, Q) end,
-    Q = rabbit_amqqueue:with_or_die(QueueName, CheckExclusive),
-=======
                                nowait  = NoWait},
               _, State = #ch{virtual_host = VHostPath,
                              reader_pid   = ReaderPid}) ->
     QueueName = rabbit_misc:r(VHostPath, queue, QueueNameBin),
     check_configure_permitted(QueueName, State),
     Q = with_exclusive_access_or_die(QueueName, ReaderPid, fun (Q) -> Q end),
->>>>>>> ab9024d7
     return_queue_declare_ok(State, NoWait, Q);
 
 handle_method(#'queue.delete'{queue = QueueNameBin,
                               if_unused = IfUnused,
                               if_empty = IfEmpty,
-<<<<<<< HEAD
-                              nowait = NoWait
-                             },
-              _, State = #ch{ reader_pid = ReaderPid }) ->
-    QueueName = expand_queue_name_shortcut(QueueNameBin, State),
-    check_configure_permitted(QueueName, State),
-    case rabbit_amqqueue:with_or_die(
-           QueueName,
-           fun (Q) ->
-                   check_queue_exclusivity(ReaderPid, Q),
-                   rabbit_amqqueue:delete(Q, IfUnused, IfEmpty)
-           end) of
-=======
                               nowait = NoWait},
               _, State = #ch{reader_pid = ReaderPid}) ->
     QueueName = expand_queue_name_shortcut(QueueNameBin, State),
@@ -843,7 +776,6 @@
     case with_exclusive_access_or_die(
            QueueName, ReaderPid,
            fun (Q) -> rabbit_amqqueue:delete(Q, IfUnused, IfEmpty) end) of
->>>>>>> ab9024d7
         {error, in_use} ->
             rabbit_misc:protocol_error(
               precondition_failed, "~s in use", [rabbit_misc:rs(QueueName)]);
@@ -874,24 +806,12 @@
 
 handle_method(#'queue.purge'{queue = QueueNameBin,
                              nowait = NoWait},
-<<<<<<< HEAD
-              _, State = #ch{ reader_pid = ReaderPid }) ->
-    QueueName = expand_queue_name_shortcut(QueueNameBin, State),
-    check_read_permitted(QueueName, State),
-    {ok, PurgedMessageCount} = rabbit_amqqueue:with_or_die(
-                                 QueueName,
-                                 fun (Q) ->
-                                         check_queue_exclusivity(ReaderPid, Q),
-                                         rabbit_amqqueue:purge(Q)
-                                 end),
-=======
               _, State = #ch{reader_pid = ReaderPid}) ->
     QueueName = expand_queue_name_shortcut(QueueNameBin, State),
     check_read_permitted(QueueName, State),
     {ok, PurgedMessageCount} = with_exclusive_access_or_die(
                                  QueueName, ReaderPid,
                                  fun (Q) -> rabbit_amqqueue:purge(Q) end),
->>>>>>> ab9024d7
     return_ok(State, NoWait,
               #'queue.purge_ok'{message_count = PurgedMessageCount});
 
@@ -967,8 +887,13 @@
                                                    State),
     ExchangeName = rabbit_misc:r(VHostPath, exchange, ExchangeNameBin),
     check_read_permitted(ExchangeName, State),
-    CheckExclusive = fun(_X, Q) -> check_queue_exclusivity(ReaderPid, Q) end,
-    case Fun(ExchangeName, QueueName, ActualRoutingKey, Arguments, CheckExclusive) of
+    CheckExclusive = 
+        fun(_X, Q) -> 
+                with_exclusive_access_or_die(Q#amqqueue.name,
+                                             ReaderPid, fun(_Q1)-> ok end) 
+        end,
+    case Fun(ExchangeName, QueueName, ActualRoutingKey, Arguments,
+             CheckExclusive) of
         {error, exchange_not_found} ->
             rabbit_misc:not_found(ExchangeName);
         {error, queue_not_found} ->
