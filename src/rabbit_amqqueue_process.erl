--- conflicted
+++ resolved
@@ -895,7 +895,10 @@
                 C#cr{limiter_pid = LimiterPid, is_limit_active = NewLimited}
         end));
 
-<<<<<<< HEAD
+handle_cast({flush, ChPid}, State) ->
+    ok = rabbit_channel:flushed(ChPid, self()),
+    noreply(State);
+
 handle_cast(remeasure_rates, State = #q{variable_queue_state = VQS}) ->
     VQS1 = rabbit_variable_queue:remeasure_rates(VQS),
     RamDuration = rabbit_variable_queue:ram_duration(VQS1),
@@ -914,10 +917,6 @@
 
 handle_cast({set_maximum_since_use, Age}, State) ->
     ok = file_handle_cache:set_maximum_since_use(Age),
-=======
-handle_cast({flush, ChPid}, State) ->
-    ok = rabbit_channel:flushed(ChPid, self()),
->>>>>>> f53aee7b
     noreply(State).
 
 handle_info({'DOWN', MonitorRef, process, DownPid, _Reason},
