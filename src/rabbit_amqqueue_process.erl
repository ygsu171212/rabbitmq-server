%% The contents of this file are subject to the Mozilla Public License
%% Version 1.1 (the "License"); you may not use this file except in
%% compliance with the License. You may obtain a copy of the License
%% at http://www.mozilla.org/MPL/
%%
%% Software distributed under the License is distributed on an "AS IS"
%% basis, WITHOUT WARRANTY OF ANY KIND, either express or implied. See
%% the License for the specific language governing rights and
%% limitations under the License.
%%
%% The Original Code is RabbitMQ.
%%
%% The Initial Developer of the Original Code is VMware, Inc.
%% Copyright (c) 2007-2012 VMware, Inc.  All rights reserved.
%%

-module(rabbit_amqqueue_process).
-include("rabbit.hrl").
-include("rabbit_framing.hrl").

-behaviour(gen_server2).

-define(UNSENT_MESSAGE_LIMIT,          200).
-define(SYNC_INTERVAL,                 25). %% milliseconds
-define(RAM_DURATION_UPDATE_INTERVAL,  5000).

-export([start_link/1, info_keys/0]).

-export([init_with_backing_queue_state/7]).

-export([init/1, terminate/2, code_change/3, handle_call/3, handle_cast/2,
         handle_info/2, handle_pre_hibernate/1, prioritise_call/3,
         prioritise_cast/2, prioritise_info/2, format_message_queue/2]).

%% Queue's state
-record(q, {q,
            exclusive_consumer,
            has_had_consumers,
            backing_queue,
            backing_queue_state,
            active_consumers,
            expires,
            sync_timer_ref,
            rate_timer_ref,
            expiry_timer_ref,
            stats_timer,
            msg_id_to_channel,
            ttl,
            ttl_timer_ref,
            ttl_timer_expiry,
            senders,
            publish_seqno,
            unconfirmed,
            delayed_stop,
            queue_monitors,
            dlx,
            dlx_routing_key
           }).

-record(consumer, {tag, ack_required}).

%% These are held in our process dictionary
-record(cr, {ch_pid,
             monitor_ref,
             acktags,
             consumer_count,
             blocked_consumers,
             limiter,
             is_limit_active,
             unsent_message_count}).

%%----------------------------------------------------------------------------

-ifdef(use_specs).

-spec(start_link/1 ::
        (rabbit_types:amqqueue()) -> rabbit_types:ok_pid_or_error()).
-spec(info_keys/0 :: () -> rabbit_types:info_keys()).
-spec(init_with_backing_queue_state/7 ::
        (rabbit_types:amqqueue(), atom(), tuple(), any(),
         [rabbit_types:delivery()], pmon:pmon(), dict()) -> #q{}).

-endif.

%%----------------------------------------------------------------------------

-define(STATISTICS_KEYS,
        [pid,
         policy,
         exclusive_consumer_pid,
         exclusive_consumer_tag,
         messages_ready,
         messages_unacknowledged,
         messages,
         consumers,
         active_consumers,
         memory,
         slave_pids,
         synchronised_slave_pids,
         backing_queue_status
        ]).

-define(CREATION_EVENT_KEYS,
        [pid,
         name,
         durable,
         auto_delete,
         arguments,
         owner_pid
        ]).

-define(INFO_KEYS,
        ?CREATION_EVENT_KEYS ++ ?STATISTICS_KEYS -- [pid]).

%%----------------------------------------------------------------------------

start_link(Q) -> gen_server2:start_link(?MODULE, Q, []).

info_keys() -> ?INFO_KEYS.

%%----------------------------------------------------------------------------

init(Q) ->
    process_flag(trap_exit, true),

    State = #q{q                   = Q#amqqueue{pid = self()},
               exclusive_consumer  = none,
               has_had_consumers   = false,
               backing_queue       = backing_queue_module(Q),
               backing_queue_state = undefined,
               active_consumers    = queue:new(),
               expires             = undefined,
               sync_timer_ref      = undefined,
               rate_timer_ref      = undefined,
               expiry_timer_ref    = undefined,
               ttl                 = undefined,
               senders             = pmon:new(),
               dlx                 = undefined,
               dlx_routing_key     = undefined,
               publish_seqno       = 1,
               unconfirmed         = dtree:empty(),
               delayed_stop        = undefined,
               queue_monitors      = pmon:new(),
               msg_id_to_channel   = gb_trees:empty()},
    {ok, rabbit_event:init_stats_timer(State, #q.stats_timer), hibernate,
     {backoff, ?HIBERNATE_AFTER_MIN, ?HIBERNATE_AFTER_MIN, ?DESIRED_HIBERNATE}}.

init_with_backing_queue_state(Q = #amqqueue{exclusive_owner = Owner}, BQ, BQS,
                              RateTRef, Deliveries, Senders, MTC) ->
    case Owner of
        none -> ok;
        _    -> erlang:monitor(process, Owner)
    end,
    State = #q{q                   = Q,
               exclusive_consumer  = none,
               has_had_consumers   = false,
               backing_queue       = BQ,
               backing_queue_state = BQS,
               active_consumers    = queue:new(),
               expires             = undefined,
               sync_timer_ref      = undefined,
               rate_timer_ref      = RateTRef,
               expiry_timer_ref    = undefined,
               ttl                 = undefined,
               senders             = Senders,
               publish_seqno       = 1,
               unconfirmed         = dtree:empty(),
               delayed_stop        = undefined,
               queue_monitors      = pmon:new(),
               msg_id_to_channel   = MTC},
    State1 = process_args(rabbit_event:init_stats_timer(State, #q.stats_timer)),
    lists:foldl(fun (Delivery, StateN) ->
                        deliver_or_enqueue(Delivery, true, StateN)
                end, State1, Deliveries).

terminate(shutdown = R,      State = #q{backing_queue = BQ}) ->
    terminate_shutdown(fun (BQS) -> BQ:terminate(R, BQS) end, State);
terminate({shutdown, _} = R, State = #q{backing_queue = BQ}) ->
    terminate_shutdown(fun (BQS) -> BQ:terminate(R, BQS) end, State);
terminate(Reason,            State = #q{q             = #amqqueue{name = QName},
                                        backing_queue = BQ}) ->
    terminate_shutdown(
      fun (BQS) ->
              BQS1 = BQ:delete_and_terminate(Reason, BQS),
              %% don't care if the internal delete doesn't return 'ok'.
              rabbit_amqqueue:internal_delete(QName, self()),
              BQS1
      end, State).

code_change(_OldVsn, State, _Extra) ->
    {ok, State}.

%%----------------------------------------------------------------------------

declare(Recover, From, State = #q{q                   = Q,
                                  backing_queue       = BQ,
                                  backing_queue_state = undefined}) ->
    case rabbit_amqqueue:internal_declare(Q, Recover) of
        #amqqueue{} = Q1 ->
            case matches(Recover, Q, Q1) of
                true ->
                    gen_server2:reply(From, {new, Q}),
                    ok = file_handle_cache:register_callback(
                           rabbit_amqqueue, set_maximum_since_use, [self()]),
                    ok = rabbit_memory_monitor:register(
                           self(), {rabbit_amqqueue,
                                    set_ram_duration_target, [self()]}),
                    BQS = bq_init(BQ, Q, Recover),
                    State1 = process_args(State#q{backing_queue_state = BQS}),
                    rabbit_event:notify(queue_created,
                                        infos(?CREATION_EVENT_KEYS, State1)),
                    rabbit_event:if_enabled(State1, #q.stats_timer,
                                            fun() -> emit_stats(State1) end),
                    noreply(State1);
                false ->
                    {stop, normal, {existing, Q1}, State}
            end;
        Err ->
            {stop, normal, Err, State}
    end.

matches(true, Q, Q) -> true;
matches(true, _Q, _Q1) -> false;
matches(false, Q1, Q2) ->
    %% i.e. not policy
    Q1#amqqueue.name =:= Q2#amqqueue.name andalso
    Q1#amqqueue.durable =:= Q2#amqqueue.durable andalso
    Q1#amqqueue.auto_delete =:= Q2#amqqueue.auto_delete andalso
    Q1#amqqueue.exclusive_owner =:= Q2#amqqueue.exclusive_owner andalso
    Q1#amqqueue.arguments =:= Q2#amqqueue.arguments andalso
    Q1#amqqueue.pid =:= Q2#amqqueue.pid andalso
    Q1#amqqueue.slave_pids =:= Q2#amqqueue.slave_pids.

bq_init(BQ, Q, Recover) ->
    Self = self(),
    BQ:init(Q, Recover,
            fun (Mod, Fun) ->
                    rabbit_amqqueue:run_backing_queue(Self, Mod, Fun)
            end).

process_args(State = #q{q = #amqqueue{arguments = Arguments}}) ->
    lists:foldl(
      fun({Arg, Fun}, State1) ->
              case rabbit_misc:table_lookup(Arguments, Arg) of
                  {_Type, Val} -> Fun(Val, State1);
                  undefined    -> State1
              end
      end, State,
      [{<<"x-expires">>,                 fun init_expires/2},
       {<<"x-message-ttl">>,             fun init_ttl/2},
       {<<"x-dead-letter-exchange">>,    fun init_dlx/2},
       {<<"x-dead-letter-routing-key">>, fun init_dlx_routing_key/2}]).

init_expires(Expires, State) -> ensure_expiry_timer(State#q{expires = Expires}).

init_ttl(TTL, State) -> drop_expired_messages(State#q{ttl = TTL}).

init_dlx(DLX, State = #q{q = #amqqueue{name = QName}}) ->
    State#q{dlx = rabbit_misc:r(QName, exchange, DLX)}.

init_dlx_routing_key(RoutingKey, State) ->
    State#q{dlx_routing_key = RoutingKey}.

terminate_shutdown(Fun, State) ->
    State1 = #q{backing_queue_state = BQS} =
        stop_sync_timer(stop_rate_timer(State)),
    case BQS of
        undefined -> State1;
        _         -> ok = rabbit_memory_monitor:deregister(self()),
                     [emit_consumer_deleted(Ch, CTag)
                      || {Ch, CTag, _} <- consumers(State1)],
                     State1#q{backing_queue_state = Fun(BQS)}
    end.

reply(Reply, NewState) ->
    assert_invariant(NewState),
    {NewState1, Timeout} = next_state(NewState),
    {reply, Reply, NewState1, Timeout}.

noreply(NewState) ->
    assert_invariant(NewState),
    {NewState1, Timeout} = next_state(NewState),
    {noreply, NewState1, Timeout}.

next_state(State = #q{backing_queue = BQ, backing_queue_state = BQS}) ->
    {MsgIds, BQS1} = BQ:drain_confirmed(BQS),
    State1 = ensure_stats_timer(
               ensure_rate_timer(
                 confirm_messages(MsgIds, State#q{
                                            backing_queue_state = BQS1}))),
    case BQ:needs_timeout(BQS1) of
        false -> {stop_sync_timer(State1),   hibernate     };
        idle  -> {stop_sync_timer(State1),   ?SYNC_INTERVAL};
        timed -> {ensure_sync_timer(State1), 0             }
    end.

backing_queue_module(Q) ->
    case rabbit_mirror_queue_misc:is_mirrored(Q) of
        false -> {ok, BQM} = application:get_env(backing_queue_module),
                 BQM;
        true  -> rabbit_mirror_queue_master
    end.

ensure_sync_timer(State = #q{sync_timer_ref = undefined}) ->
    TRef = erlang:send_after(?SYNC_INTERVAL, self(), sync_timeout),
    State#q{sync_timer_ref = TRef};
ensure_sync_timer(State) ->
    State.

stop_sync_timer(State = #q{sync_timer_ref = undefined}) ->
    State;
stop_sync_timer(State = #q{sync_timer_ref = TRef}) ->
    erlang:cancel_timer(TRef),
    State#q{sync_timer_ref = undefined}.

ensure_rate_timer(State = #q{rate_timer_ref = undefined}) ->
    TRef = erlang:send_after(
             ?RAM_DURATION_UPDATE_INTERVAL, self(), update_ram_duration),
    State#q{rate_timer_ref = TRef};
ensure_rate_timer(State = #q{rate_timer_ref = just_measured}) ->
    State#q{rate_timer_ref = undefined};
ensure_rate_timer(State) ->
    State.

stop_rate_timer(State = #q{rate_timer_ref = undefined}) ->
    State;
stop_rate_timer(State = #q{rate_timer_ref = just_measured}) ->
    State#q{rate_timer_ref = undefined};
stop_rate_timer(State = #q{rate_timer_ref = TRef}) ->
    erlang:cancel_timer(TRef),
    State#q{rate_timer_ref = undefined}.

stop_expiry_timer(State = #q{expiry_timer_ref = undefined}) ->
    State;
stop_expiry_timer(State = #q{expiry_timer_ref = TRef}) ->
    erlang:cancel_timer(TRef),
    State#q{expiry_timer_ref = undefined}.

%% We wish to expire only when there are no consumers *and* the expiry
%% hasn't been refreshed (by queue.declare or basic.get) for the
%% configured period.
ensure_expiry_timer(State = #q{expires = undefined}) ->
    State;
ensure_expiry_timer(State = #q{expires = Expires}) ->
    case is_unused(State) of
        true  -> NewState = stop_expiry_timer(State),
                 TRef = erlang:send_after(Expires, self(), maybe_expire),
                 NewState#q{expiry_timer_ref = TRef};
        false -> State
    end.

ensure_stats_timer(State) ->
    rabbit_event:ensure_stats_timer(State, #q.stats_timer, emit_stats).

assert_invariant(#q{active_consumers = AC,
                    backing_queue = BQ, backing_queue_state = BQS}) ->
    true = (queue:is_empty(AC) orelse BQ:is_empty(BQS)).

lookup_ch(ChPid) ->
    case get({ch, ChPid}) of
        undefined -> not_found;
        C         -> C
    end.

ch_record(ChPid) ->
    Key = {ch, ChPid},
    case get(Key) of
        undefined -> MonitorRef = erlang:monitor(process, ChPid),
                     C = #cr{ch_pid               = ChPid,
                             monitor_ref          = MonitorRef,
                             acktags              = sets:new(),
                             consumer_count       = 0,
                             blocked_consumers    = queue:new(),
                             is_limit_active      = false,
                             limiter              = rabbit_limiter:make_token(),
                             unsent_message_count = 0},
                     put(Key, C),
                     C;
        C = #cr{} -> C
    end.

update_ch_record(C = #cr{consumer_count       = ConsumerCount,
                         acktags              = ChAckTags,
                         unsent_message_count = UnsentMessageCount}) ->
    case {sets:size(ChAckTags), ConsumerCount, UnsentMessageCount} of
        {0, 0, 0} -> ok = erase_ch_record(C);
        _         -> ok = store_ch_record(C)
    end,
    C.

store_ch_record(C = #cr{ch_pid = ChPid}) ->
    put({ch, ChPid}, C),
    ok.

erase_ch_record(#cr{ch_pid      = ChPid,
                    limiter     = Limiter,
                    monitor_ref = MonitorRef}) ->
    ok = rabbit_limiter:unregister(Limiter, self()),
    erlang:demonitor(MonitorRef),
    erase({ch, ChPid}),
    ok.

update_consumer_count(C = #cr{consumer_count = 0, limiter = Limiter}, +1) ->
    ok = rabbit_limiter:register(Limiter, self()),
    update_ch_record(C#cr{consumer_count = 1});
update_consumer_count(C = #cr{consumer_count = 1, limiter = Limiter}, -1) ->
    ok = rabbit_limiter:unregister(Limiter, self()),
    update_ch_record(C#cr{consumer_count = 0,
                          limiter = rabbit_limiter:make_token()});
update_consumer_count(C = #cr{consumer_count = Count}, Delta) ->
    update_ch_record(C#cr{consumer_count = Count + Delta}).

all_ch_record() -> [C || {{ch, _}, C} <- get()].

block_consumer(C = #cr{blocked_consumers = Blocked}, QEntry) ->
    update_ch_record(C#cr{blocked_consumers = queue:in(QEntry, Blocked)}).

is_ch_blocked(#cr{unsent_message_count = Count, is_limit_active = Limited}) ->
    Limited orelse Count >= ?UNSENT_MESSAGE_LIMIT.

ch_record_state_transition(OldCR, NewCR) ->
    case {is_ch_blocked(OldCR), is_ch_blocked(NewCR)} of
        {true, false} -> unblock;
        {false, true} -> block;
        {_, _}        -> ok
    end.

deliver_msgs_to_consumers(_DeliverFun, true, State) ->
    {true, State};
deliver_msgs_to_consumers(DeliverFun, false,
                          State = #q{active_consumers = ActiveConsumers}) ->
    case queue:out(ActiveConsumers) of
        {empty, _} ->
            {false, State};
        {{value, QEntry}, Tail} ->
            {Stop, State1} = deliver_msg_to_consumer(
                               DeliverFun, QEntry,
                               State#q{active_consumers = Tail}),
            deliver_msgs_to_consumers(DeliverFun, Stop, State1)
    end.

deliver_msg_to_consumer(DeliverFun, E = {ChPid, Consumer}, State) ->
    C = ch_record(ChPid),
    case is_ch_blocked(C) of
        true  -> block_consumer(C, E),
                 {false, State};
        false -> case rabbit_limiter:can_send(C#cr.limiter, self(),
                                              Consumer#consumer.ack_required) of
                     false -> block_consumer(C#cr{is_limit_active = true}, E),
                              {false, State};
                     true  -> AC1 = queue:in(E, State#q.active_consumers),
                              deliver_msg_to_consumer(
                                DeliverFun, Consumer, C,
                                State#q{active_consumers = AC1})
                 end
    end.

deliver_msg_to_consumer(DeliverFun,
                        #consumer{tag          = ConsumerTag,
                                  ack_required = AckRequired},
                        C = #cr{ch_pid               = ChPid,
                                acktags              = ChAckTags,
                                unsent_message_count = Count},
                        State = #q{q = #amqqueue{name = QName}}) ->
    {{Message, IsDelivered, AckTag}, Stop, State1} =
        DeliverFun(AckRequired, State),
    rabbit_channel:deliver(ChPid, ConsumerTag, AckRequired,
                           {QName, self(), AckTag, IsDelivered, Message}),
    ChAckTags1 = case AckRequired of
                     true  -> sets:add_element(AckTag, ChAckTags);
                     false -> ChAckTags
                 end,
    update_ch_record(C#cr{acktags              = ChAckTags1,
                          unsent_message_count = Count + 1}),
    {Stop, State1}.

deliver_from_queue_deliver(AckRequired, State) ->
    {{Message, IsDelivered, AckTag, Remaining}, State1} =
        fetch(AckRequired, State),
    {{Message, IsDelivered, AckTag}, 0 == Remaining, State1}.

confirm_messages([], State) ->
    State;
confirm_messages(MsgIds, State = #q{msg_id_to_channel = MTC}) ->
    {CMs, MTC1} =
        lists:foldl(
          fun(MsgId, {CMs, MTC0}) ->
                  case gb_trees:lookup(MsgId, MTC0) of
                      {value, {SenderPid, MsgSeqNo}} ->
                          {rabbit_misc:gb_trees_cons(SenderPid,
                                                     MsgSeqNo, CMs),
                           gb_trees:delete(MsgId, MTC0)};
                      none ->
                          {CMs, MTC0}
                  end
          end, {gb_trees:empty(), MTC}, MsgIds),
    rabbit_misc:gb_trees_foreach(fun rabbit_misc:confirm_to_sender/2, CMs),
    State#q{msg_id_to_channel = MTC1}.

send_or_record_confirm(#delivery{msg_seq_no = undefined}, State) ->
    {never, State};
send_or_record_confirm(#delivery{sender     = SenderPid,
                                 msg_seq_no = MsgSeqNo,
                                 message    = #basic_message {
                                   is_persistent = true,
                                   id            = MsgId}},
                       State = #q{q                 = #amqqueue{durable = true},
                                  msg_id_to_channel = MTC}) ->
    MTC1 = gb_trees:insert(MsgId, {SenderPid, MsgSeqNo}, MTC),
    {eventually, State#q{msg_id_to_channel = MTC1}};
send_or_record_confirm(#delivery{sender     = SenderPid,
                                 msg_seq_no = MsgSeqNo}, State) ->
    rabbit_misc:confirm_to_sender(SenderPid, [MsgSeqNo]),
    {immediately, State}.

discard(#delivery{sender = SenderPid, message = #basic_message{id = MsgId}},
        State) ->
    %% fake an 'eventual' confirm from BQ; noop if not needed
    State1 = #q{backing_queue = BQ, backing_queue_state = BQS} =
        confirm_messages([MsgId], State),
    BQS1 = BQ:discard(MsgId, SenderPid, BQS),
    State1#q{backing_queue_state = BQS1}.

run_message_queue(State) ->
    State1 = #q{backing_queue = BQ, backing_queue_state = BQS} =
        drop_expired_messages(State),
    {_IsEmpty1, State2} = deliver_msgs_to_consumers(
                            fun deliver_from_queue_deliver/2,
                            BQ:is_empty(BQS), State1),
    State2.

attempt_delivery(Delivery = #delivery{sender = SenderPid, message = Message},
                 Props = #message_properties{delivered = Delivered},
                 State = #q{backing_queue = BQ, backing_queue_state = BQS}) ->
    case BQ:is_duplicate(Message, BQS) of
        {false, BQS1} ->
            deliver_msgs_to_consumers(
<<<<<<< HEAD
              fun (true, State1 = #q{backing_queue_state = BQS2}) ->
=======
              fun (AckRequired, State1 = #q{backing_queue_state = BQS2}) ->
                      Props = message_properties(Message, Confirm, State1),
>>>>>>> 8e9ac24d
                      {AckTag, BQS3} = BQ:publish_delivered(
                                         Message, Props, SenderPid, BQS2),
                      {{Message, Delivered, AckTag},
                       true, State1#q{backing_queue_state = BQS3}};
                  (false, State1) ->
                      {{Message, Delivered, undefined},
                       true, discard(Delivery, State1)}
              end, false, State#q{backing_queue_state = BQS1});
        {published, BQS1} ->
            {true,  State#q{backing_queue_state = BQS1}};
        {discarded, BQS1} ->
            {false, State#q{backing_queue_state = BQS1}}
    end.

<<<<<<< HEAD
deliver_or_enqueue(Delivery = #delivery{message = Message, sender = SenderPid},
                   Delivered, State) ->
    {Confirm, State1} = send_or_record_confirm(Delivery, State),
    Props = message_properties(Confirm, Delivered, State),
    case attempt_delivery(Delivery, Props, State1) of
        {true, State2} ->
            State2;
        %% The next one is an optimisation
        {false, State2 = #q{ttl = 0, dlx = undefined}} ->
            discard(Delivery, State2);
        {false, State2 = #q{backing_queue = BQ, backing_queue_state = BQS}} ->
=======
deliver_or_enqueue(Delivery = #delivery{message    = Message,
                                        msg_seq_no = MsgSeqNo,
                                        sender     = SenderPid}, State) ->
    Confirm = should_confirm_message(Delivery, State),
    case attempt_delivery(Delivery, Confirm, State) of
        {true, State1} ->
            maybe_record_confirm_message(Confirm, State1);
        %% the next two are optimisations
        {false, State1 = #q{ttl = 0, dlx = undefined}} when Confirm == never ->
            discard_delivery(Delivery, State1);
        {false, State1 = #q{ttl = 0, dlx = undefined}} ->
            rabbit_misc:confirm_to_sender(SenderPid, [MsgSeqNo]),
            discard_delivery(Delivery, State1);
        {false, State1} ->
            State2 = #q{backing_queue = BQ, backing_queue_state = BQS} =
                maybe_record_confirm_message(Confirm, State1),
            Props = message_properties(Message, Confirm, State2),
>>>>>>> 8e9ac24d
            BQS1 = BQ:publish(Message, Props, SenderPid, BQS),
            ensure_ttl_timer(Props#message_properties.expiry,
                             State2#q{backing_queue_state = BQS1})
    end.

requeue_and_run(AckTags, State = #q{backing_queue       = BQ,
                                    backing_queue_state = BQS}) ->
    {_MsgIds, BQS1} = BQ:requeue(AckTags, BQS),
    run_message_queue(State#q{backing_queue_state = BQS1}).

fetch(AckRequired, State = #q{backing_queue       = BQ,
                              backing_queue_state = BQS}) ->
    {Result, BQS1} = BQ:fetch(AckRequired, BQS),
    {Result, State#q{backing_queue_state = BQS1}}.

remove_consumer(ChPid, ConsumerTag, Queue) ->
    queue:filter(fun ({CP, #consumer{tag = CTag}}) ->
                         (CP /= ChPid) or (CTag /= ConsumerTag)
                 end, Queue).

remove_consumers(ChPid, Queue) ->
    queue:filter(fun ({CP, #consumer{tag = CTag}}) when CP =:= ChPid ->
                         emit_consumer_deleted(ChPid, CTag),
                         false;
                     (_) ->
                         true
                 end, Queue).

possibly_unblock(State, ChPid, Update) ->
    case lookup_ch(ChPid) of
        not_found ->
            State;
        C ->
            C1 = Update(C),
            case ch_record_state_transition(C, C1) of
                ok      ->  update_ch_record(C1),
                            State;
                unblock -> #cr{blocked_consumers = Consumers} = C1,
                           update_ch_record(
                             C1#cr{blocked_consumers = queue:new()}),
                           AC1 = queue:join(State#q.active_consumers,
                                            Consumers),
                           run_message_queue(State#q{active_consumers = AC1})
            end
    end.

should_auto_delete(#q{q = #amqqueue{auto_delete = false}}) -> false;
should_auto_delete(#q{has_had_consumers = false}) -> false;
should_auto_delete(State) -> is_unused(State).

handle_ch_down(DownPid, State = #q{exclusive_consumer = Holder,
                                   senders            = Senders}) ->
    Senders1 = case pmon:is_monitored(DownPid, Senders) of
                   false -> Senders;
                   true  -> credit_flow:peer_down(DownPid),
                            pmon:demonitor(DownPid, Senders)
               end,
    case lookup_ch(DownPid) of
        not_found ->
            {ok, State#q{senders = Senders1}};
        C = #cr{ch_pid            = ChPid,
                acktags           = ChAckTags,
                blocked_consumers = Blocked} ->
            _ = remove_consumers(ChPid, Blocked), %% for stats emission
            ok = erase_ch_record(C),
            State1 = State#q{
                       exclusive_consumer = case Holder of
                                                {ChPid, _} -> none;
                                                Other      -> Other
                                            end,
                       active_consumers = remove_consumers(
                                            ChPid, State#q.active_consumers),
                       senders          = Senders1},
            case should_auto_delete(State1) of
                true  -> {stop, State1};
                false -> {ok, requeue_and_run(sets:to_list(ChAckTags),
                                              ensure_expiry_timer(State1))}
            end
    end.

check_exclusive_access({_ChPid, _ConsumerTag}, _ExclusiveConsume, _State) ->
    in_use;
check_exclusive_access(none, false, _State) ->
    ok;
check_exclusive_access(none, true, State) ->
    case is_unused(State) of
        true  -> ok;
        false -> in_use
    end.

consumer_count() -> consumer_count(fun (_) -> false end).

active_consumer_count() -> consumer_count(fun is_ch_blocked/1).

consumer_count(Exclude) ->
    lists:sum([Count || C = #cr{consumer_count = Count} <- all_ch_record(),
                        not Exclude(C)]).

is_unused(_State) -> consumer_count() == 0.

maybe_send_reply(_ChPid, undefined) -> ok;
maybe_send_reply(ChPid, Msg) -> ok = rabbit_channel:send_command(ChPid, Msg).

qname(#q{q = #amqqueue{name = QName}}) -> QName.

backing_queue_timeout(State = #q{backing_queue       = BQ,
                                 backing_queue_state = BQS}) ->
    State#q{backing_queue_state = BQ:timeout(BQS)}.

subtract_acks(ChPid, AckTags, State, Fun) ->
    case lookup_ch(ChPid) of
        not_found ->
            State;
        C = #cr{acktags = ChAckTags} ->
            update_ch_record(C#cr{acktags = lists:foldl(fun sets:del_element/2,
                                                        ChAckTags, AckTags)}),
            Fun(State)
    end.

<<<<<<< HEAD
message_properties(Confirm, Delivered, #q{ttl = TTL}) ->
    #message_properties{expiry           = calculate_msg_expiry(TTL),
                        needs_confirming = Confirm == eventually,
                        delivered        = Delivered}.
=======
discard_delivery(#delivery{sender = SenderPid,
                           message = Message},
                 State = #q{backing_queue = BQ,
                            backing_queue_state = BQS}) ->
    State#q{backing_queue_state = BQ:discard(Message, SenderPid, BQS)}.

message_properties(Message, Confirm, #q{ttl = TTL}) ->
    #message_properties{expiry           = calculate_msg_expiry(Message, TTL),
                        needs_confirming = needs_confirming(Confirm)}.
>>>>>>> 8e9ac24d

calculate_msg_expiry(#basic_message{content = Content}, TTL) ->
    #content{properties = Props} =
        rabbit_binary_parser:ensure_content_decoded(Content),
    %% We assert that the expiration must be valid - we check in the channel.
    {ok, MsgTTL} = rabbit_basic:parse_expiration(Props),
    case lists:min([TTL, MsgTTL]) of
        undefined -> undefined;
        T         -> now_micros() + T * 1000
    end.

drop_expired_messages(State = #q{backing_queue_state = BQS,
                                 backing_queue       = BQ }) ->
    Now = now_micros(),
    DLXFun = dead_letter_fun(expired, State),
    ExpirePred = fun (#message_properties{expiry = Exp}) -> Now >= Exp end,
    {Props, BQS1} = case DLXFun of
                        undefined -> {Next, undefined, BQS2} =
                                         BQ:dropwhile(ExpirePred, false, BQS),
                                     {Next, BQS2};
                        _         -> {Next, Msgs,      BQS2} =
                                         BQ:dropwhile(ExpirePred, true,  BQS),
                                     DLXFun(Msgs),
                                     {Next, BQS2}
                    end,
    ensure_ttl_timer(case Props of
                         undefined                          -> undefined;
                         #message_properties{expiry = Exp}  -> Exp
                     end, State#q{backing_queue_state = BQS1}).

ensure_ttl_timer(undefined, State) ->
    State;
ensure_ttl_timer(Expiry, State = #q{ttl_timer_ref = undefined}) ->
    After = (case Expiry - now_micros() of
                 V when V > 0 -> V + 999; %% always fire later
                 _            -> 0
             end) div 1000,
    TRef = erlang:send_after(After, self(), drop_expired),
    State#q{ttl_timer_ref = TRef, ttl_timer_expiry = Expiry};
ensure_ttl_timer(Expiry, State = #q{ttl_timer_ref    = TRef,
                                    ttl_timer_expiry = TExpiry})
  when Expiry + 1000 < TExpiry ->
    case erlang:cancel_timer(TRef) of
        false -> State;
        _     -> ensure_ttl_timer(Expiry, State#q{ttl_timer_ref = undefined})
    end;
ensure_ttl_timer(_Expiry, State) ->
    State.

ack_if_no_dlx(AckTags, State = #q{dlx                 = undefined,
                                  backing_queue       = BQ,
                                  backing_queue_state = BQS }) ->
    {_Guids, BQS1} = BQ:ack(AckTags, BQS),
    State#q{backing_queue_state = BQS1};
ack_if_no_dlx(_AckTags, State) ->
    State.

dead_letter_fun(_Reason, #q{dlx = undefined}) ->
    undefined;
dead_letter_fun(Reason, _State) ->
    fun(Msgs) -> gen_server2:cast(self(), {dead_letter, Msgs, Reason}) end.

dead_letter_publish(Msg, Reason, X, State = #q{publish_seqno = MsgSeqNo}) ->
    DLMsg = make_dead_letter_msg(Reason, Msg, State),
    Delivery = rabbit_basic:delivery(false, DLMsg, MsgSeqNo),
    {Queues, Cycles} = detect_dead_letter_cycles(
                         DLMsg, rabbit_exchange:route(X, Delivery)),
    lists:foreach(fun log_cycle_once/1, Cycles),
    QPids = rabbit_amqqueue:lookup(Queues),
    {_, DeliveredQPids} = rabbit_amqqueue:deliver(QPids, Delivery),
    DeliveredQPids.

handle_queue_down(QPid, Reason, State = #q{queue_monitors = QMons,
                                           unconfirmed    = UC}) ->
    case pmon:is_monitored(QPid, QMons) of
        false -> noreply(State);
        true  -> case rabbit_misc:is_abnormal_exit(Reason) of
                     true  -> {Lost, _UC1} = dtree:take_all(QPid, UC),
                              QNameS = rabbit_misc:rs(qname(State)),
                              rabbit_log:warning("DLQ ~p for ~s died with "
                                                 "~p unconfirmed messages~n",
                                                 [QPid, QNameS, length(Lost)]);
                     false -> ok
                 end,
                 {MsgSeqNoAckTags, UC1} = dtree:take(QPid, UC),
                 cleanup_after_confirm(
                   [AckTag || {_MsgSeqNo, AckTag} <- MsgSeqNoAckTags],
                   State#q{queue_monitors = pmon:erase(QPid, QMons),
                           unconfirmed    = UC1})
    end.

stop_later(Reason, State) ->
    stop_later(Reason, undefined, noreply, State).

stop_later(Reason, From, Reply, State = #q{unconfirmed = UC}) ->
    case {dtree:is_empty(UC), Reply} of
        {true, noreply} ->
            {stop, Reason, State};
        {true, _} ->
            {stop, Reason, Reply, State};
        {false, _} ->
            noreply(State#q{delayed_stop = {Reason, {From, Reply}}})
    end.

cleanup_after_confirm(AckTags, State = #q{delayed_stop        = DS,
                                          unconfirmed         = UC,
                                          backing_queue       = BQ,
                                          backing_queue_state = BQS}) ->
    {_Guids, BQS1} = BQ:ack(AckTags, BQS),
    State1 = State#q{backing_queue_state = BQS1},
    case dtree:is_empty(UC) andalso DS =/= undefined of
        true  -> case DS of
                     {_, {_, noreply}}  -> ok;
                     {_, {From, Reply}} -> gen_server2:reply(From, Reply)
                 end,
                 {Reason, _} = DS,
                 {stop, Reason, State1};
        false -> noreply(State1)
    end.

detect_dead_letter_cycles(#basic_message{content = Content}, Queues) ->
    #content{properties = #'P_basic'{headers = Headers}} =
        rabbit_binary_parser:ensure_content_decoded(Content),
    NoCycles = {Queues, []},
    case Headers of
        undefined ->
            NoCycles;
        _ ->
            case rabbit_misc:table_lookup(Headers, <<"x-death">>) of
                {array, DeathTables} ->
                    OldQueues = [rabbit_misc:table_lookup(D, <<"queue">>) ||
                                    {table, D} <- DeathTables],
                    OldQueues1 = [QName || {longstr, QName} <- OldQueues],
                    OldQueuesSet = ordsets:from_list(OldQueues1),
                    {Cycling, NotCycling} =
                        lists:partition(
                          fun(Queue) ->
                                  ordsets:is_element(Queue#resource.name,
                                                     OldQueuesSet)
                          end, Queues),
                    {NotCycling, [[QName | OldQueues1] ||
                                     #resource{name = QName} <- Cycling]};
                _ ->
                    NoCycles
            end
    end.

make_dead_letter_msg(Reason,
                     Msg = #basic_message{content       = Content,
                                          exchange_name = Exchange,
                                          routing_keys  = RoutingKeys},
                     State = #q{dlx = DLX, dlx_routing_key = DlxRoutingKey}) ->
    {DeathRoutingKeys, HeadersFun1} =
        case DlxRoutingKey of
            undefined -> {RoutingKeys, fun (H) -> H end};
            _         -> {[DlxRoutingKey],
                          fun (H) -> lists:keydelete(<<"CC">>, 1, H) end}
        end,
    ReasonBin = list_to_binary(atom_to_list(Reason)),
    #resource{name = QName} = qname(State),
    TimeSec = rabbit_misc:now_ms() div 1000,
    HeadersFun2 =
        fun (Headers) ->
                %% The first routing key is the one specified in the
                %% basic.publish; all others are CC or BCC keys.
                RKs  = [hd(RoutingKeys) | rabbit_basic:header_routes(Headers)],
                RKs1 = [{longstr, Key} || Key <- RKs],
                Info = [{<<"reason">>,       longstr,   ReasonBin},
                        {<<"queue">>,        longstr,   QName},
                        {<<"time">>,         timestamp, TimeSec},
                        {<<"exchange">>,     longstr,   Exchange#resource.name},
                        {<<"routing-keys">>, array,     RKs1}],
                HeadersFun1(rabbit_basic:prepend_table_header(<<"x-death">>,
                                                              Info, Headers))
        end,
    Content1 = rabbit_basic:map_headers(HeadersFun2, Content),
    Msg#basic_message{exchange_name = DLX, id = rabbit_guid:gen(),
                      routing_keys = DeathRoutingKeys, content = Content1}.

now_micros() -> timer:now_diff(now(), {0,0,0}).

infos(Items, State) -> [{Item, i(Item, State)} || Item <- Items].

i(name,        #q{q = #amqqueue{name        = Name}})       -> Name;
i(durable,     #q{q = #amqqueue{durable     = Durable}})    -> Durable;
i(auto_delete, #q{q = #amqqueue{auto_delete = AutoDelete}}) -> AutoDelete;
i(arguments,   #q{q = #amqqueue{arguments   = Arguments}})  -> Arguments;
i(pid, _) ->
    self();
i(owner_pid, #q{q = #amqqueue{exclusive_owner = none}}) ->
    '';
i(owner_pid, #q{q = #amqqueue{exclusive_owner = ExclusiveOwner}}) ->
    ExclusiveOwner;
i(policy,    #q{q = #amqqueue{name = Name}}) ->
    {ok, Q} = rabbit_amqqueue:lookup(Name),
    case rabbit_policy:name(Q) of
        none   -> '';
        Policy -> Policy
    end;
i(exclusive_consumer_pid, #q{exclusive_consumer = none}) ->
    '';
i(exclusive_consumer_pid, #q{exclusive_consumer = {ChPid, _ConsumerTag}}) ->
    ChPid;
i(exclusive_consumer_tag, #q{exclusive_consumer = none}) ->
    '';
i(exclusive_consumer_tag, #q{exclusive_consumer = {_ChPid, ConsumerTag}}) ->
    ConsumerTag;
i(messages_ready, #q{backing_queue_state = BQS, backing_queue = BQ}) ->
    BQ:len(BQS);
i(messages_unacknowledged, _) ->
    lists:sum([sets:size(C#cr.acktags) || C <- all_ch_record()]);
i(messages, State) ->
    lists:sum([i(Item, State) || Item <- [messages_ready,
                                          messages_unacknowledged]]);
i(consumers, _) ->
    consumer_count();
i(active_consumers, _) ->
    active_consumer_count();
i(memory, _) ->
    {memory, M} = process_info(self(), memory),
    M;
i(slave_pids, #q{q = #amqqueue{name = Name}}) ->
    {ok, Q = #amqqueue{slave_pids = SPids}} =
        rabbit_amqqueue:lookup(Name),
    case rabbit_mirror_queue_misc:is_mirrored(Q) of
        false -> '';
        true  -> SPids
    end;
i(synchronised_slave_pids, #q{q = #amqqueue{name = Name}}) ->
    {ok, Q = #amqqueue{sync_slave_pids = SSPids}} =
        rabbit_amqqueue:lookup(Name),
    case rabbit_mirror_queue_misc:is_mirrored(Q) of
        false -> '';
        true  -> SSPids
    end;
i(backing_queue_status, #q{backing_queue_state = BQS, backing_queue = BQ}) ->
    BQ:status(BQS);
i(Item, _) ->
    throw({bad_argument, Item}).

consumers(#q{active_consumers = ActiveConsumers}) ->
    lists:foldl(fun (C, Acc) -> consumers(C#cr.blocked_consumers, Acc) end,
                consumers(ActiveConsumers, []), all_ch_record()).

consumers(Consumers, Acc) ->
    rabbit_misc:queue_fold(
      fun ({ChPid, #consumer{tag = CTag, ack_required = AckRequired}}, Acc1) ->
              [{ChPid, CTag, AckRequired} | Acc1]
      end, Acc, Consumers).

emit_stats(State) ->
    emit_stats(State, []).

emit_stats(State, Extra) ->
    rabbit_event:notify(queue_stats, Extra ++ infos(?STATISTICS_KEYS, State)).

emit_consumer_created(ChPid, ConsumerTag, Exclusive, AckRequired) ->
    rabbit_event:notify(consumer_created,
                        [{consumer_tag, ConsumerTag},
                         {exclusive,    Exclusive},
                         {ack_required, AckRequired},
                         {channel,      ChPid},
                         {queue,        self()}]).

emit_consumer_deleted(ChPid, ConsumerTag) ->
    rabbit_event:notify(consumer_deleted,
                        [{consumer_tag, ConsumerTag},
                         {channel,      ChPid},
                         {queue,        self()}]).

%%----------------------------------------------------------------------------

prioritise_call(Msg, _From, _State) ->
    case Msg of
        info                                 -> 9;
        {info, _Items}                       -> 9;
        consumers                            -> 9;
        stat                                 -> 7;
        _                                    -> 0
    end.

prioritise_cast(Msg, _State) ->
    case Msg of
        delete_immediately                   -> 8;
        {set_ram_duration_target, _Duration} -> 8;
        {set_maximum_since_use, _Age}        -> 8;
        {run_backing_queue, _Mod, _Fun}      -> 6;
        _                                    -> 0
    end.

prioritise_info(Msg, #q{q = #amqqueue{exclusive_owner = DownPid}}) ->
    case Msg of
        {'DOWN', _, process, DownPid, _}     -> 8;
        update_ram_duration                  -> 8;
        maybe_expire                         -> 8;
        drop_expired                         -> 8;
        emit_stats                           -> 7;
        sync_timeout                         -> 6;
        _                                    -> 0
    end.

handle_call(_, _, State = #q{delayed_stop = DS}) when DS =/= undefined ->
    noreply(State);

handle_call({init, Recover}, From,
            State = #q{q = #amqqueue{exclusive_owner = none}}) ->
    declare(Recover, From, State);

handle_call({init, Recover}, From,
            State = #q{q = #amqqueue{exclusive_owner = Owner}}) ->
    case rabbit_misc:is_process_alive(Owner) of
        true  -> erlang:monitor(process, Owner),
                 declare(Recover, From, State);
        false -> #q{backing_queue = BQ, backing_queue_state = undefined,
                    q = #amqqueue{name = QName} = Q} = State,
                 gen_server2:reply(From, not_found),
                 case Recover of
                     true -> ok;
                     _    -> rabbit_log:warning(
                               "Queue ~p exclusive owner went away~n", [QName])
                 end,
                 BQS = bq_init(BQ, Q, Recover),
                 %% Rely on terminate to delete the queue.
                 {stop, normal, State#q{backing_queue_state = BQS}}
    end;

handle_call(info, _From, State) ->
    reply(infos(?INFO_KEYS, State), State);

handle_call({info, Items}, _From, State) ->
    try
        reply({ok, infos(Items, State)}, State)
    catch Error -> reply({error, Error}, State)
    end;

handle_call(consumers, _From, State) ->
    reply(consumers(State), State);

handle_call({deliver, Delivery, Delivered}, From, State) ->
    %% Synchronous, "mandatory" deliver mode.
    gen_server2:reply(From, ok),
    noreply(deliver_or_enqueue(Delivery, Delivered, State));

handle_call({notify_down, ChPid}, From, State) ->
    %% we want to do this synchronously, so that auto_deleted queues
    %% are no longer visible by the time we send a response to the
    %% client.  The queue is ultimately deleted in terminate/2; if we
    %% return stop with a reply, terminate/2 will be called by
    %% gen_server2 *before* the reply is sent.
    case handle_ch_down(ChPid, State) of
        {ok, State1}   -> reply(ok, State1);
        {stop, State1} -> stop_later(normal, From, ok, State1)
    end;

handle_call({basic_get, ChPid, NoAck}, _From,
            State = #q{q = #amqqueue{name = QName}}) ->
    AckRequired = not NoAck,
    State1 = ensure_expiry_timer(State),
    case fetch(AckRequired, drop_expired_messages(State1)) of
        {empty, State2} ->
            reply(empty, State2);
        {{Message, IsDelivered, AckTag, Remaining}, State2} ->
            State3 =
                case AckRequired of
                    true  -> C = #cr{acktags = ChAckTags} = ch_record(ChPid),
                             ChAckTags1 = sets:add_element(AckTag, ChAckTags),
                             update_ch_record(C#cr{acktags = ChAckTags1}),
                             State2;
                    false -> State2
                end,
            Msg = {QName, self(), AckTag, IsDelivered, Message},
            reply({ok, Remaining, Msg}, State3)
    end;

handle_call({basic_consume, NoAck, ChPid, Limiter,
             ConsumerTag, ExclusiveConsume, OkMsg},
            _From, State = #q{exclusive_consumer = ExistingHolder}) ->
    case check_exclusive_access(ExistingHolder, ExclusiveConsume,
                                State) of
        in_use ->
            reply({error, exclusive_consume_unavailable}, State);
        ok ->
            C = ch_record(ChPid),
            C1 = update_consumer_count(C#cr{limiter = Limiter}, +1),
            Consumer = #consumer{tag = ConsumerTag,
                                 ack_required = not NoAck},
            ExclusiveConsumer = if ExclusiveConsume -> {ChPid, ConsumerTag};
                                   true             -> ExistingHolder
                                end,
            State1 = State#q{has_had_consumers = true,
                             exclusive_consumer = ExclusiveConsumer},
            ok = maybe_send_reply(ChPid, OkMsg),
            E = {ChPid, Consumer},
            State2 =
                case is_ch_blocked(C1) of
                    true  -> block_consumer(C1, E),
                             State1;
                    false -> update_ch_record(C1),
                             AC1 = queue:in(E, State1#q.active_consumers),
                             run_message_queue(State1#q{active_consumers = AC1})
                end,
            emit_consumer_created(ChPid, ConsumerTag, ExclusiveConsume,
                                  not NoAck),
            reply(ok, State2)
    end;

handle_call({basic_cancel, ChPid, ConsumerTag, OkMsg}, From,
            State = #q{exclusive_consumer = Holder}) ->
    ok = maybe_send_reply(ChPid, OkMsg),
    case lookup_ch(ChPid) of
        not_found ->
            reply(ok, State);
        C = #cr{blocked_consumers = Blocked} ->
            emit_consumer_deleted(ChPid, ConsumerTag),
            Blocked1 = remove_consumer(ChPid, ConsumerTag, Blocked),
            update_consumer_count(C#cr{blocked_consumers = Blocked1}, -1),
            State1 = State#q{
                       exclusive_consumer = case Holder of
                                                {ChPid, ConsumerTag} -> none;
                                                _                    -> Holder
                                            end,
                       active_consumers   = remove_consumer(
                                              ChPid, ConsumerTag,
                                             State#q.active_consumers)},
            case should_auto_delete(State1) of
                false -> reply(ok, ensure_expiry_timer(State1));
                true  -> stop_later(normal, From, ok, State1)
            end
    end;

handle_call(stat, _From, State) ->
    State1 = #q{backing_queue = BQ, backing_queue_state = BQS} =
        drop_expired_messages(ensure_expiry_timer(State)),
    reply({ok, BQ:len(BQS), active_consumer_count()}, State1);

handle_call({delete, IfUnused, IfEmpty}, From,
            State = #q{backing_queue_state = BQS, backing_queue = BQ}) ->
    IsEmpty = BQ:is_empty(BQS),
    IsUnused = is_unused(State),
    if
        IfEmpty and not(IsEmpty)   -> reply({error, not_empty}, State);
        IfUnused and not(IsUnused) -> reply({error, in_use}, State);
        true                       -> stop_later(normal, From,
                                                 {ok, BQ:len(BQS)}, State)
    end;

handle_call(purge, _From, State = #q{backing_queue       = BQ,
                                     backing_queue_state = BQS}) ->
    {Count, BQS1} = BQ:purge(BQS),
    reply({ok, Count}, State#q{backing_queue_state = BQS1});

handle_call({requeue, AckTags, ChPid}, From, State) ->
    gen_server2:reply(From, ok),
    noreply(subtract_acks(
              ChPid, AckTags, State,
              fun (State1) -> requeue_and_run(AckTags, State1) end));

handle_call(start_mirroring, _From, State = #q{backing_queue       = BQ,
                                               backing_queue_state = BQS}) ->
    %% lookup again to get policy for init_with_existing_bq
    {ok, Q} = rabbit_amqqueue:lookup(qname(State)),
    true = BQ =/= rabbit_mirror_queue_master, %% assertion
    BQ1 = rabbit_mirror_queue_master,
    BQS1 = BQ1:init_with_existing_bq(Q, BQ, BQS),
    reply(ok, State#q{backing_queue       = BQ1,
                      backing_queue_state = BQS1});

handle_call(stop_mirroring, _From, State = #q{backing_queue       = BQ,
                                              backing_queue_state = BQS}) ->
    BQ = rabbit_mirror_queue_master, %% assertion
    {BQ1, BQS1} = BQ:stop_mirroring(BQS),
    reply(ok, State#q{backing_queue       = BQ1,
                      backing_queue_state = BQS1});

handle_call(force_event_refresh, _From,
            State = #q{exclusive_consumer = Exclusive}) ->
    rabbit_event:notify(queue_created, infos(?CREATION_EVENT_KEYS, State)),
    case Exclusive of
        none       -> [emit_consumer_created(Ch, CTag, false, AckRequired) ||
                          {Ch, CTag, AckRequired} <- consumers(State)];
        {Ch, CTag} -> [{Ch, CTag, AckRequired}] = consumers(State),
                      emit_consumer_created(Ch, CTag, true, AckRequired)
    end,
    reply(ok, State).

handle_cast({confirm, MsgSeqNos, QPid}, State = #q{unconfirmed = UC}) ->
    {MsgSeqNoAckTags, UC1} = dtree:take(MsgSeqNos, QPid, UC),
    State1 = case dtree:is_defined(QPid, UC1) of
                 false -> QMons = State#q.queue_monitors,
                          State#q{queue_monitors = pmon:demonitor(QPid, QMons)};
                 true  -> State
             end,
    cleanup_after_confirm([AckTag || {_MsgSeqNo, AckTag} <- MsgSeqNoAckTags],
                          State1#q{unconfirmed = UC1});

handle_cast(_, State = #q{delayed_stop = DS}) when DS =/= undefined ->
    noreply(State);

handle_cast({run_backing_queue, Mod, Fun},
            State = #q{backing_queue = BQ, backing_queue_state = BQS}) ->
    noreply(run_message_queue(
              State#q{backing_queue_state = BQ:invoke(Mod, Fun, BQS)}));

handle_cast({deliver, Delivery = #delivery{sender = Sender}, Delivered, Flow},
            State = #q{senders = Senders}) ->
    %% Asynchronous, non-"mandatory" deliver mode.
    Senders1 = case Flow of
                   flow   -> credit_flow:ack(Sender),
                             pmon:monitor(Sender, Senders);
                   noflow -> Senders
               end,
    State1 = State#q{senders = Senders1},
    noreply(deliver_or_enqueue(Delivery, Delivered, State1));

handle_cast({ack, AckTags, ChPid}, State) ->
    noreply(subtract_acks(
              ChPid, AckTags, State,
              fun (State1 = #q{backing_queue       = BQ,
                               backing_queue_state = BQS}) ->
                      {_Guids, BQS1} = BQ:ack(AckTags, BQS),
                      State1#q{backing_queue_state = BQS1}
              end));

handle_cast({reject, AckTags, Requeue, ChPid}, State) ->
    noreply(subtract_acks(
              ChPid, AckTags, State,
              case Requeue of
                  true  -> fun (State1) -> requeue_and_run(AckTags, State1) end;
                  false -> fun (State1 = #q{backing_queue       = BQ,
                                            backing_queue_state = BQS}) ->
                                   Fun =
                                       case dead_letter_fun(rejected, State1) of
                                           undefined -> undefined;
                                           F         -> fun(M, A) -> F([{M, A}])
                                                        end
                                       end,
                                   BQS1 = BQ:fold(Fun, BQS, AckTags),
                                   ack_if_no_dlx(
                                     AckTags,
                                     State1#q{backing_queue_state = BQS1})
                           end
              end));

handle_cast(delete_immediately, State) ->
    stop_later(normal, State);

handle_cast({unblock, ChPid}, State) ->
    noreply(
      possibly_unblock(State, ChPid,
                       fun (C) -> C#cr{is_limit_active = false} end));

handle_cast({notify_sent, ChPid, Credit}, State) ->
    noreply(
      possibly_unblock(State, ChPid,
                       fun (C = #cr{unsent_message_count = Count}) ->
                               C#cr{unsent_message_count = Count - Credit}
                       end));

handle_cast({limit, ChPid, Limiter}, State) ->
    noreply(
      possibly_unblock(
        State, ChPid,
        fun (C = #cr{consumer_count  = ConsumerCount,
                     limiter         = OldLimiter,
                     is_limit_active = OldLimited}) ->
                case (ConsumerCount =/= 0 andalso
                      not rabbit_limiter:is_enabled(OldLimiter)) of
                    true  -> ok = rabbit_limiter:register(Limiter, self());
                    false -> ok
                end,
                Limited = OldLimited andalso rabbit_limiter:is_enabled(Limiter),
                C#cr{limiter = Limiter, is_limit_active = Limited}
        end));

handle_cast({flush, ChPid}, State) ->
    ok = rabbit_channel:flushed(ChPid, self()),
    noreply(State);

handle_cast({set_ram_duration_target, Duration},
            State = #q{backing_queue = BQ, backing_queue_state = BQS}) ->
    BQS1 = BQ:set_ram_duration_target(Duration, BQS),
    noreply(State#q{backing_queue_state = BQS1});

handle_cast({set_maximum_since_use, Age}, State) ->
    ok = file_handle_cache:set_maximum_since_use(Age),
    noreply(State);

handle_cast({dead_letter, Msgs, Reason}, State = #q{dlx = XName}) ->
    case rabbit_exchange:lookup(XName) of
        {ok, X} ->
            noreply(lists:foldl(
                      fun({Msg, AckTag}, State1 = #q{publish_seqno  = SeqNo,
                                                     unconfirmed    = UC,
                                                     queue_monitors = QMon}) ->
                              QPids = dead_letter_publish(Msg, Reason, X,
                                                          State1),
                              UC1   = dtree:insert(SeqNo, QPids, AckTag, UC),
                              QMons = pmon:monitor_all(QPids, QMon),
                              State1#q{queue_monitors = QMons,
                                       publish_seqno  = SeqNo + 1,
                                       unconfirmed    = UC1}
                      end, State, Msgs));
        {error, not_found} ->
            cleanup_after_confirm([AckTag || {_, AckTag} <- Msgs], State)
    end;

handle_cast(wake_up, State) ->
    noreply(State).

%% We need to not ignore this as we need to remove outstanding
%% confirms due to queue death.
handle_info({'DOWN', _MonitorRef, process, DownPid, Reason},
            State = #q{delayed_stop = DS}) when DS =/= undefined ->
    handle_queue_down(DownPid, Reason, State);

handle_info(_, State = #q{delayed_stop = DS}) when DS =/= undefined ->
    noreply(State);

handle_info(maybe_expire, State) ->
    case is_unused(State) of
        true  -> stop_later(normal, State);
        false -> noreply(ensure_expiry_timer(State))
    end;

handle_info(drop_expired, State) ->
    noreply(drop_expired_messages(State#q{ttl_timer_ref = undefined}));

handle_info(emit_stats, State) ->
    emit_stats(State),
    {noreply, State1, Timeout} = noreply(State),
    %% Need to reset *after* we've been through noreply/1 so we do not
    %% just create another timer always and therefore never hibernate
    {noreply, rabbit_event:reset_stats_timer(State1, #q.stats_timer), Timeout};

handle_info({'DOWN', _MonitorRef, process, DownPid, _Reason},
            State = #q{q = #amqqueue{exclusive_owner = DownPid}}) ->
    %% Exclusively owned queues must disappear with their owner.  In
    %% the case of clean shutdown we delete the queue synchronously in
    %% the reader - although not required by the spec this seems to
    %% match what people expect (see bug 21824). However we need this
    %% monitor-and-async- delete in case the connection goes away
    %% unexpectedly.
    stop_later(normal, State);

handle_info({'DOWN', _MonitorRef, process, DownPid, Reason}, State) ->
    case handle_ch_down(DownPid, State) of
        {ok, State1}   -> handle_queue_down(DownPid, Reason, State1);
        {stop, State1} -> stop_later(normal, State1)
    end;

handle_info(update_ram_duration, State = #q{backing_queue = BQ,
                                            backing_queue_state = BQS}) ->
    {RamDuration, BQS1} = BQ:ram_duration(BQS),
    DesiredDuration =
        rabbit_memory_monitor:report_ram_duration(self(), RamDuration),
    BQS2 = BQ:set_ram_duration_target(DesiredDuration, BQS1),
    noreply(State#q{rate_timer_ref = just_measured,
                    backing_queue_state = BQS2});

handle_info(sync_timeout, State) ->
    noreply(backing_queue_timeout(State#q{sync_timer_ref = undefined}));

handle_info(timeout, State) ->
    noreply(backing_queue_timeout(State));

handle_info({'EXIT', _Pid, Reason}, State) ->
    {stop, Reason, State};

handle_info({bump_credit, Msg}, State) ->
    credit_flow:handle_bump_msg(Msg),
    noreply(State);

handle_info(Info, State) ->
    {stop, {unhandled_info, Info}, State}.

handle_pre_hibernate(State = #q{backing_queue_state = undefined}) ->
    {hibernate, State};
handle_pre_hibernate(State = #q{backing_queue = BQ,
                                backing_queue_state = BQS}) ->
    {RamDuration, BQS1} = BQ:ram_duration(BQS),
    DesiredDuration =
        rabbit_memory_monitor:report_ram_duration(self(), RamDuration),
    BQS2 = BQ:set_ram_duration_target(DesiredDuration, BQS1),
    BQS3 = BQ:handle_pre_hibernate(BQS2),
    rabbit_event:if_enabled(
      State, #q.stats_timer,
      fun () -> emit_stats(State, [{idle_since, now()}]) end),
    State1 = rabbit_event:stop_stats_timer(State#q{backing_queue_state = BQS3},
                                           #q.stats_timer),
    {hibernate, stop_rate_timer(State1)}.

format_message_queue(Opt, MQ) -> rabbit_misc:format_message_queue(Opt, MQ).

log_cycle_once(Queues) ->
    Key = {queue_cycle, Queues},
    case get(Key) of
        true      -> ok;
        undefined -> rabbit_log:warning(
                       "Message dropped. Dead-letter queues cycle detected" ++
                       ": ~p~nThis cycle will NOT be reported again.~n",
                       [Queues]),
                     put(Key, true)
    end.<|MERGE_RESOLUTION|>--- conflicted
+++ resolved
@@ -535,12 +535,7 @@
     case BQ:is_duplicate(Message, BQS) of
         {false, BQS1} ->
             deliver_msgs_to_consumers(
-<<<<<<< HEAD
               fun (true, State1 = #q{backing_queue_state = BQS2}) ->
-=======
-              fun (AckRequired, State1 = #q{backing_queue_state = BQS2}) ->
-                      Props = message_properties(Message, Confirm, State1),
->>>>>>> 8e9ac24d
                       {AckTag, BQS3} = BQ:publish_delivered(
                                          Message, Props, SenderPid, BQS2),
                       {{Message, Delivered, AckTag},
@@ -555,11 +550,10 @@
             {false, State#q{backing_queue_state = BQS1}}
     end.
 
-<<<<<<< HEAD
 deliver_or_enqueue(Delivery = #delivery{message = Message, sender = SenderPid},
                    Delivered, State) ->
     {Confirm, State1} = send_or_record_confirm(Delivery, State),
-    Props = message_properties(Confirm, Delivered, State),
+    Props = message_properties(Message, Confirm, Delivered, State),
     case attempt_delivery(Delivery, Props, State1) of
         {true, State2} ->
             State2;
@@ -567,25 +561,6 @@
         {false, State2 = #q{ttl = 0, dlx = undefined}} ->
             discard(Delivery, State2);
         {false, State2 = #q{backing_queue = BQ, backing_queue_state = BQS}} ->
-=======
-deliver_or_enqueue(Delivery = #delivery{message    = Message,
-                                        msg_seq_no = MsgSeqNo,
-                                        sender     = SenderPid}, State) ->
-    Confirm = should_confirm_message(Delivery, State),
-    case attempt_delivery(Delivery, Confirm, State) of
-        {true, State1} ->
-            maybe_record_confirm_message(Confirm, State1);
-        %% the next two are optimisations
-        {false, State1 = #q{ttl = 0, dlx = undefined}} when Confirm == never ->
-            discard_delivery(Delivery, State1);
-        {false, State1 = #q{ttl = 0, dlx = undefined}} ->
-            rabbit_misc:confirm_to_sender(SenderPid, [MsgSeqNo]),
-            discard_delivery(Delivery, State1);
-        {false, State1} ->
-            State2 = #q{backing_queue = BQ, backing_queue_state = BQS} =
-                maybe_record_confirm_message(Confirm, State1),
-            Props = message_properties(Message, Confirm, State2),
->>>>>>> 8e9ac24d
             BQS1 = BQ:publish(Message, Props, SenderPid, BQS),
             ensure_ttl_timer(Props#message_properties.expiry,
                              State2#q{backing_queue_state = BQS1})
@@ -705,22 +680,10 @@
             Fun(State)
     end.
 
-<<<<<<< HEAD
-message_properties(Confirm, Delivered, #q{ttl = TTL}) ->
-    #message_properties{expiry           = calculate_msg_expiry(TTL),
+message_properties(Message, Confirm, Delivered, #q{ttl = TTL}) ->
+    #message_properties{expiry           = calculate_msg_expiry(Message, TTL),
                         needs_confirming = Confirm == eventually,
                         delivered        = Delivered}.
-=======
-discard_delivery(#delivery{sender = SenderPid,
-                           message = Message},
-                 State = #q{backing_queue = BQ,
-                            backing_queue_state = BQS}) ->
-    State#q{backing_queue_state = BQ:discard(Message, SenderPid, BQS)}.
-
-message_properties(Message, Confirm, #q{ttl = TTL}) ->
-    #message_properties{expiry           = calculate_msg_expiry(Message, TTL),
-                        needs_confirming = needs_confirming(Confirm)}.
->>>>>>> 8e9ac24d
 
 calculate_msg_expiry(#basic_message{content = Content}, TTL) ->
     #content{properties = Props} =
