--- conflicted
+++ resolved
@@ -130,12 +130,8 @@
                rate_timer_ref      = undefined,
                expiry_timer_ref    = undefined,
                ttl                 = undefined,
-<<<<<<< HEAD
                dlx                 = undefined,
-               msg_id_to_channel   = dict:new()},
-=======
                msg_id_to_channel   = gb_trees:empty()},
->>>>>>> c60fdf21
     {ok, rabbit_event:init_stats_timer(State, #q.stats_timer), hibernate,
      {backoff, ?HIBERNATE_AFTER_MIN, ?HIBERNATE_AFTER_MIN, ?DESIRED_HIBERNATE}}.
 
