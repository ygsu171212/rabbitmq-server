name: Test Management UI with Selenium for PRs
on:
<<<<<<< HEAD
   pull_request:
     paths:
     - deps/**
     - selenium/**
     - .github/workflows/test-management-ui-for-pr.yaml
=======
  pull_request:
    paths:
      - deps/rabbitmq_management/src/**
      - deps/rabbitmq_management/priv/**
      - deps/rabbitmq_web_dispatch/src/**
      - selenium/**
      - scripts/**
      - .github/workflows/test-management-ui-for-pr.yaml
>>>>>>> 280ce65e
concurrency:
  group: ${{ github.workflow }}-${{ github.event.pull_request.number || github.ref }}
  cancel-in-progress: true
jobs:
  selenium:
    runs-on: ubuntu-22.04
    strategy:
      fail-fast: false
      matrix:
        erlang_version:
        - "27.3"
        browser:
        - chrome
        include:
        - erlang_version: "27.3"
          elixir_version: 1.17
    env:
      SELENIUM_DIR: selenium
      DOCKER_NETWORK: rabbitmq_net
    steps:
    - name: Checkout
      uses: actions/checkout@v4

    - name: Configure OTP & Elixir
      uses: erlef/setup-beam@v1.17
      with:
        otp-version: ${{ matrix.erlang_version }}
        elixir-version: ${{ matrix.elixir_version }}
        hexpm-mirrors: |
          https://builds.hex.pm
          https://cdn.jsdelivr.net/hex

    - name: Authenticate To Google Cloud
      uses: google-github-actions/auth@v2.1.10
      with:
        credentials_json: ${{ secrets.REMOTE_CACHE_CREDENTIALS_JSON }}

    - name: Build & Load RabbitMQ OCI
      run: |
         make package-generic-unix
         make docker-image

    - name: Configure Docker Network
      run: |
        docker network create ${DOCKER_NETWORK}

    - name: Build Test Runner Image
      run: |
        cd ${SELENIUM_DIR}
        docker build -t mocha-test --target test .

    - name: Run short UI suites on a standalone rabbitmq server
      id: tests
      run: |
        IMAGE_TAG=$(find PACKAGES/rabbitmq-server-generic-unix-*.tar.xz | awk -F 'PACKAGES/rabbitmq-server-generic-unix-|.tar.xz' '{print $2}')
        CONF_DIR_PREFIX="$(mktemp -d)" RABBITMQ_DOCKER_IMAGE=pivotalrabbitmq/rabbitmq:$IMAGE_TAG \
          ${SELENIUM_DIR}/run-suites.sh short-suite-management-ui        
        echo "SELENIUM_ARTIFACTS=$CONF_DIR_PREFIX" >> "$GITHUB_OUTPUT"
        
    - name: Upload Test Artifacts
      if: ${{ failure() && steps.tests.outcome == 'failed' }}
      uses: actions/upload-artifact@v4
      env: 
          SELENIUM_ARTIFACTS: ${{ steps.tests.outputs.SELENIUM_ARTIFACTS }}
      with:
        name: test-artifacts-${{ matrix.browser }}-${{ matrix.erlang_version }}
        path: |
          $SELENIUM_ARTIFACTS/*<|MERGE_RESOLUTION|>--- conflicted
+++ resolved
@@ -1,12 +1,5 @@
 name: Test Management UI with Selenium for PRs
 on:
-<<<<<<< HEAD
-   pull_request:
-     paths:
-     - deps/**
-     - selenium/**
-     - .github/workflows/test-management-ui-for-pr.yaml
-=======
   pull_request:
     paths:
       - deps/rabbitmq_management/src/**
@@ -15,7 +8,6 @@
       - selenium/**
       - scripts/**
       - .github/workflows/test-management-ui-for-pr.yaml
->>>>>>> 280ce65e
 concurrency:
   group: ${{ github.workflow }}-${{ github.event.pull_request.number || github.ref }}
   cancel-in-progress: true
