--- conflicted
+++ resolved
@@ -1,26 +1,5 @@
 # RabbitMQ Web STOMP Examples
 
-<<<<<<< HEAD
-This RabbitMQ plugin contains few basic examples of [RabbitMQ Web STOMP plugin](www.rabbitmq.com/web-stomp.html)
-usage.
-
-It starts a server that binds to port 15670 and serves a few static
-HTML files on port 15670 (e.g. [http://127.0.0.1:15670](http://127.0.0.1:15670/)).
-Note that Web MQTT examples use the same port, so these plugins cannot be enabled
-at the same time unless they are configured to use different ports.
-
-## Installation
-
-This plugin ships with RabbitMQ. Enable it like any other plugin:
-
-    rabbitmq-plugins enable rabbitmq_web_stomp_examples
-
-## Building from Source
-
- * [RabbitMQ plugin build instructions](http://www.rabbitmq.com/plugin-development.html).
-
- * [RabbitMQ plugin installation](http://www.rabbitmq.com/plugins.html#installing-plugins).
-=======
 This project contains few basic examples of [RabbitMQ Web STOMP plugin](https://github.com/rabbitmq/rabbitmq-web-stomp)
 usage.
 
@@ -31,5 +10,4 @@
 
 This plugin ships with RabbitMQ. Enabled it using [CLI tools](http://www.rabbitmq.com/cli.html):
 
-    rabbitmq-plugins enable rabbitmq_web_stomp_examples
->>>>>>> 65c09c04
+    rabbitmq-plugins enable rabbitmq_web_stomp_examples