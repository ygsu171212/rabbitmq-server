--- conflicted
+++ resolved
@@ -24,17 +24,11 @@
                   'x-max-priority':            {'short': 'Pri', 'type': 'int'}};
 
 // Things that are like arguments that we format the same way in listings.
-<<<<<<< HEAD
-var IMPLICIT_ARGS = {'durable':         {'short': 'D',   'type': 'boolean'},
-                     'auto-delete':     {'short': 'AD',  'type': 'boolean'},
-                     'internal':        {'short': 'I',   'type': 'boolean'},
-                     'messages delayed':{'short': 'DM',  'type': 'int'}};
-=======
 var IMPLICIT_ARGS = {'durable':         {'short': 'D',    'type': 'boolean'},
                      'auto-delete':     {'short': 'AD',   'type': 'boolean'},
+                     'internal':        {'short': 'I',    'type': 'boolean'},
                      'exclusive':       {'short': 'Excl', 'type': 'boolean'},
-                     'internal':        {'short': 'I',    'type': 'boolean'}};
->>>>>>> d27ffa3d
+                     'messages delayed':{'short': 'DM',   'type': 'int'}};
 
 // Both the above
 var ALL_ARGS = {};
