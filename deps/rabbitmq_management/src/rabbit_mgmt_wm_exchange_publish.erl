%%   The contents of this file are subject to the Mozilla Public License
%%   Version 1.1 (the "License"); you may not use this file except in
%%   compliance with the License. You may obtain a copy of the License at
%%   http://www.mozilla.org/MPL/
%%
%%   Software distributed under the License is distributed on an "AS IS"
%%   basis, WITHOUT WARRANTY OF ANY KIND, either express or implied. See the
%%   License for the specific language governing rights and limitations
%%   under the License.
%%
%%   The Original Code is RabbitMQ Management Plugin.
%%
%%   The Initial Developer of the Original Code is GoPivotal, Inc.
%%   Copyright (c) 2011-2015 Pivotal Software, Inc.  All rights reserved.
%%

-module(rabbit_mgmt_wm_exchange_publish).

<<<<<<< HEAD
-export([init/3, rest_init/2, resource_exists/2, is_authorized/2,
         allowed_methods/2,  content_types_provided/2, accept_content/2,
         content_types_accepted/2]).
-export([variances/2]).
=======
-export([init/1, resource_exists/2, post_is_create/2, is_authorized/2,
         allowed_methods/2,  content_types_provided/2, process_post/2]).
-export([finish_request/2]).
-export([encodings_provided/2]).
>>>>>>> 417df8ad

-include("rabbit_mgmt.hrl").
-include_lib("amqp_client/include/amqp_client.hrl").

%%--------------------------------------------------------------------

init(_, _, _) -> {upgrade, protocol, cowboy_rest}.

rest_init(Req, _Config) ->
    {ok, rabbit_mgmt_cors:set_headers(Req, ?MODULE), #context{}}.

variances(Req, Context) ->
    {[<<"accept-encoding">>, <<"origin">>], Req, Context}.

finish_request(ReqData, Context) ->
    {ok, rabbit_mgmt_cors:set_headers(ReqData, Context), Context}.

finish_request(ReqData, Context) ->
    {ok, rabbit_mgmt_cors:set_headers(ReqData, Context), Context}.

allowed_methods(ReqData, Context) ->
<<<<<<< HEAD
    {[<<"POST">>, <<"OPTIONS">>], ReqData, Context}.
=======
    {['POST', 'OPTIONS'], ReqData, Context}.
>>>>>>> 417df8ad

content_types_provided(ReqData, Context) ->
   {[{<<"application/json">>, to_json}], ReqData, Context}.

resource_exists(ReqData, Context) ->
    {case rabbit_mgmt_wm_exchange:exchange(ReqData) of
         not_found -> false;
         _         -> true
     end, ReqData, Context}.

content_types_accepted(ReqData, Context) ->
   {[{'*', accept_content}], ReqData, Context}.

accept_content(ReqData, Context) ->
    rabbit_mgmt_util:post_respond(do_it(ReqData, Context)).

do_it(ReqData, Context) ->
    VHost = rabbit_mgmt_util:vhost(ReqData),
    X = rabbit_mgmt_util:id(exchange, ReqData),
    rabbit_mgmt_util:with_decode(
      [routing_key, properties, payload, payload_encoding], ReqData, Context,
      fun ([RoutingKey, Props0, Payload0, Enc], _) when is_binary(Payload0) ->
              rabbit_mgmt_util:with_channel(
                VHost, ReqData, Context,
                fun (Ch) ->
                        MRef = erlang:monitor(process, Ch),
                        amqp_channel:register_confirm_handler(Ch, self()),
                        amqp_channel:register_return_handler(Ch, self()),
                        amqp_channel:call(Ch, #'confirm.select'{}),
                        Props = rabbit_mgmt_format:to_basic_properties(Props0),
                        Payload = decode(Payload0, Enc),
                        amqp_channel:cast(Ch, #'basic.publish'{
                                            exchange    = X,
                                            routing_key = RoutingKey,
                                            mandatory   = true},
                                          #amqp_msg{props   = Props,
                                                    payload = Payload}),
                        receive
                            {#'basic.return'{}, _} ->
                                receive
                                    #'basic.ack'{} -> ok
                                end,
                                good(MRef, false, ReqData, Context);
                            #'basic.ack'{} ->
                                good(MRef, true, ReqData, Context);
                            {'DOWN', _, _, _, Err} ->
                                bad(Err, ReqData, Context)
                        end
                end);
          ([_RoutingKey, _Props, _Payload, _Enc], _) ->
              throw({error, payload_not_string})
      end).

good(MRef, Routed, ReqData, Context) ->
    erlang:demonitor(MRef),
    rabbit_mgmt_util:reply([{routed, Routed}], ReqData, Context).

bad({shutdown, {connection_closing,
                {server_initiated_close, Code, Reason}}}, ReqData, Context) ->
    rabbit_mgmt_util:bad_request_exception(Code, Reason, ReqData, Context);

bad({shutdown, {server_initiated_close, Code, Reason}}, ReqData, Context) ->
    rabbit_mgmt_util:bad_request_exception(Code, Reason, ReqData, Context).

is_authorized(ReqData, Context) ->
    rabbit_mgmt_util:is_authorized_vhost(ReqData, Context).

%%--------------------------------------------------------------------

decode(Payload, <<"string">>) -> Payload;
decode(Payload, <<"base64">>) -> rabbit_mgmt_util:b64decode_or_throw(Payload);
decode(_Payload, Enc)         -> throw({error, {unsupported_encoding, Enc}}).<|MERGE_RESOLUTION|>--- conflicted
+++ resolved
@@ -16,17 +16,10 @@
 
 -module(rabbit_mgmt_wm_exchange_publish).
 
-<<<<<<< HEAD
 -export([init/3, rest_init/2, resource_exists/2, is_authorized/2,
          allowed_methods/2,  content_types_provided/2, accept_content/2,
          content_types_accepted/2]).
 -export([variances/2]).
-=======
--export([init/1, resource_exists/2, post_is_create/2, is_authorized/2,
-         allowed_methods/2,  content_types_provided/2, process_post/2]).
--export([finish_request/2]).
--export([encodings_provided/2]).
->>>>>>> 417df8ad
 
 -include("rabbit_mgmt.hrl").
 -include_lib("amqp_client/include/amqp_client.hrl").
@@ -41,18 +34,8 @@
 variances(Req, Context) ->
     {[<<"accept-encoding">>, <<"origin">>], Req, Context}.
 
-finish_request(ReqData, Context) ->
-    {ok, rabbit_mgmt_cors:set_headers(ReqData, Context), Context}.
-
-finish_request(ReqData, Context) ->
-    {ok, rabbit_mgmt_cors:set_headers(ReqData, Context), Context}.
-
 allowed_methods(ReqData, Context) ->
-<<<<<<< HEAD
     {[<<"POST">>, <<"OPTIONS">>], ReqData, Context}.
-=======
-    {['POST', 'OPTIONS'], ReqData, Context}.
->>>>>>> 417df8ad
 
 content_types_provided(ReqData, Context) ->
    {[{<<"application/json">>, to_json}], ReqData, Context}.
