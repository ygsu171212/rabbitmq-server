--- conflicted
+++ resolved
@@ -41,18 +41,12 @@
 -export([post_respond/1, columns/1, is_monitor/1]).
 -export([list_visible_vhosts/1, b64decode_or_throw/1, no_range/0, range/1,
          range_ceil/1, floor/2, ceil/1, ceil/2]).
-<<<<<<< HEAD
--export([pagination_params/1, maybe_filter_by_keyword/4,
-         get_value_param/2]).
--export([not_authorised/3]).
--export([direct_request/6]).
-=======
 -export([pagination_params/1,
          maybe_filter_by_keyword/4,
          get_value_param/2,
          augment_resources/6
         ]).
->>>>>>> 15536d4b
+-export([direct_request/6]).
 
 -import(rabbit_misc, [pget/2]).
 
