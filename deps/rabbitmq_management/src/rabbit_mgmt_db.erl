%%   The contents of this file are subject to the Mozilla Public License
%%   Version 1.1 (the "License"); you may not use this file except in
%%   compliance with the License. You may obtain a copy of the License at
%%   http://www.mozilla.org/MPL/
%%
%%   Software distributed under the License is distributed on an "AS IS"
%%   basis, WITHOUT WARRANTY OF ANY KIND, either express or implied. See the
%%   License for the specific language governing rights and limitations
%%   under the License.
%%
%%   The Original Code is RabbitMQ Management Plugin.
%%
%%   The Initial Developer of the Original Code is VMware, Inc.
%%   Copyright (c) 2007-2010 VMware, Inc.  All rights reserved.
-module(rabbit_mgmt_db).

-include_lib("rabbit_common/include/rabbit.hrl").

-behaviour(gen_server).

-export([start_link/0]).

-export([get_queues/1, get_queue/1, get_exchanges/1, get_exchange/1,
         get_connections/0, get_connection/1, get_overview/1,
         get_overview/0, get_channels/0, get_channel/1]).

%% TODO can these not be exported any more?
-export([pget/2, add/2, rates/5]).

-export([init/1, handle_call/3, handle_cast/2, handle_info/2, terminate/2,
         code_change/3]).

-record(state, {tables}).
-define(FINE_STATS_TYPES, [channel_queue_stats, channel_exchange_stats,
                           channel_queue_exchange_stats]).
-define(TABLES, [queue_stats, connection_stats, channel_stats, consumers] ++
            ?FINE_STATS_TYPES).

-define(DELIVER_GET, [deliver, deliver_no_ack, get, get_no_ack]).
-define(FINE_STATS, [publish, ack, deliver_get] ++ ?DELIVER_GET).

-define(
   FINE_STATS_CHANNEL_LIST,
   [{channel_queue_stats,   [channel], message_stats, channel},
    {channel_exchange_stats,[channel], message_stats, channel}]).

-define(
   FINE_STATS_CHANNEL_DETAIL,
   [{channel_queue_stats,    [channel],           message_stats, channel},
    {channel_exchange_stats, [channel],           message_stats, channel},
    {channel_exchange_stats, [channel, exchange], publishes,     channel},
    {channel_queue_stats,    [channel, queue],    deliveries,    channel}]).

-define(
   FINE_STATS_QUEUE_LIST,
   [{channel_queue_stats,          [queue], message_stats, queue},
    {channel_queue_exchange_stats, [queue], message_stats, queue}]).

-define(
   FINE_STATS_QUEUE_DETAIL,
   [{channel_queue_stats,          [queue],           message_stats, queue},
    {channel_queue_exchange_stats, [queue],           message_stats, queue},
    {channel_queue_stats,          [queue, channel],  deliveries, queue},
    {channel_queue_exchange_stats, [queue, exchange], incoming, queue}]).

-define(
   FINE_STATS_EXCHANGE_LIST,
   [{channel_exchange_stats,       [exchange], message_stats_in,  exchange},
    {channel_queue_exchange_stats, [exchange], message_stats_out, exchange}]).

-define(
   FINE_STATS_EXCHANGE_DETAIL,
   [{channel_exchange_stats,       [exchange], message_stats_in,   exchange},
    {channel_queue_exchange_stats, [exchange], message_stats_out,  exchange},
    {channel_exchange_stats,       [exchange, channel],  incoming, exchange},
    {channel_queue_exchange_stats, [exchange, queue],    outgoing, exchange}]).

-define(FINE_STATS_NONE, []).

%%----------------------------------------------------------------------------

start_link() ->
    case gen_server:start_link({global, ?MODULE}, ?MODULE, [], []) of
        {error, {already_started, Pid}} ->
            rabbit_log:info(
              "Statistics database already registered at ~p.~n", [Pid]),
            ignore;
        Else ->
            rabbit_log:info(
              "Statistics database started.~n", []),
            Else
    end.

get_queues(Qs) ->
    safe_call({get_queues, Qs, list}, Qs).

get_queue(Q) ->
    safe_call({get_queues, [Q], detail}, [Q]).

get_exchanges(Xs) ->
    safe_call({get_exchanges, Xs, list}, Xs).

get_exchange(X) ->
    safe_call({get_exchanges, [X], detail}, [X]).

get_connections() ->
    safe_call(get_connections).

get_connection(Name) ->
    safe_call({get_connection, Name}).

get_channels() ->
    safe_call(get_channels).

get_channel(Name) ->
    safe_call({get_channel, Name}).

get_overview(Username) ->
    safe_call({get_overview, Username}).

get_overview() ->
    safe_call({get_overview, all}).

safe_call(Term) ->
    safe_call(Term, []).

safe_call(Term, Item) ->
    try
        gen_server:call({global, ?MODULE}, Term, infinity)
    catch exit:{noproc, _} ->
            Item
    end.

%%----------------------------------------------------------------------------

pget(Key, List) ->
    pget(Key, List, unknown).

pget(Key, List, Default) ->
    proplists:get_value(Key, List, Default).

pset(Key, Value, List) ->
    [{Key, Value} | proplists:delete(Key, List)].

id(Pid) when is_pid(Pid) -> rabbit_mgmt_format:pid(Pid);
id(List) -> rabbit_mgmt_format:pid(pget(pid, List)).

add(unknown, _) -> unknown;
add(_, unknown) -> unknown;
add(A, B)       -> A + B.

lookup_element(Table, Key) ->
    lookup_element(Table, Key, 2).

lookup_element(Table, Key, Pos) ->
    try ets:lookup_element(Table, Key, Pos)
    catch error:badarg -> []
    end.

result_or_error([]) -> error;
result_or_error(S)  -> S.

rates(Stats, Timestamp, OldStats, OldTimestamp, Keys) ->
    Stats ++ [R || Key <- Keys,
                   R   <- [rate(Stats, Timestamp, OldStats, OldTimestamp, Key)],
                   R =/= unknown].

rate(Stats, Timestamp, OldStats, OldTimestamp, Key) ->
    case OldTimestamp == [] orelse not proplists:is_defined(Key, OldStats) of
        true  -> unknown;
        false -> Diff = pget(Key, Stats) - pget(Key, OldStats),
                 Name = details_key(Key),
                 Rate = Diff / (timer:now_diff(Timestamp, OldTimestamp) /
                                    1000000),
                 {Name, [{rate, Rate},
                         {last_event,
                          rabbit_mgmt_format:timestamp_ms(Timestamp)}]}
    end.

sum(List, Keys) ->
    lists:foldl(fun (Stats, Acc) ->
                        [{Key, Val + pget(Key, Stats, 0)} || {Key, Val} <- Acc]
                end,
                [{Key, 0} || Key <- Keys], List).

%% List = [{ [{channel, Pid}, ...], [{deliver, 123}, ...] } ...]
group_sum([], List) ->
    lists:foldl(fun ({_, Item1}, Item0) ->
                        gs_update(Item0, Item1)
                end, [], List);

group_sum([Group | Groups], List) ->
    D = lists:foldl(
          fun (Next = {Ids, _}, Dict) ->
                  Id = {Group, pget(Group, Ids)},
                  dict:update(Id, fun(Cur) -> [Next | Cur] end, [Next], Dict)
          end, dict:new(), List),
    dict:map(fun(_, SubList) ->
                     group_sum(Groups, SubList)
             end, D).

gs_update(Item0, Item1) ->
    Keys = lists:usort([K || {K, _} <- Item0 ++ Item1]),
    [{Key, gs_update_add(Key, pget(Key, Item0), pget(Key, Item1))} ||
        Key <- Keys].

gs_update_add(Key, Item0, Item1) ->
    case is_details(Key) of
        true  ->
            I0 = if_unknown(Item0, []),
            I1 = if_unknown(Item1, []),
            [{rate,       pget(rate, I0, 0) + pget(rate, I1, 0)},
             {last_event, erlang:max(pget(last_event, I0, 0),
                                     pget(last_event, I1, 0))}];
        false ->
            I0 = if_unknown(Item0, 0),
            I1 = if_unknown(Item1, 0),
            I0 + I1
    end.

if_unknown(unknown, Def) -> Def;
if_unknown(Val,    _Def) -> Val.

%%----------------------------------------------------------------------------

augment(Items, Funs, Tables) ->
    Augmented = [augment(K, Items, Fun, Tables) || {K, Fun} <- Funs] ++ Items,
    [{K, V} || {K, V} <- Augmented, V =/= unknown].

augment(K, Items, Fun, Tables) ->
    Key = details_key(K),
    case pget(K, Items) of
        none    -> {Key, unknown};
        unknown -> {Key, unknown};
        Id      -> {Key, Fun(Id, Tables)}
    end.

augment_channel_pid(Pid, Tables) ->
    Ch = lookup_element(
           orddict:fetch(channel_stats, Tables),
           {Pid, create}),
    Conn = lookup_element(
             orddict:fetch(connection_stats, Tables),
             {pget(connection, Ch), create}),
    [{number,          pget(number, Ch)},
     {name,            pget(name, Ch)},
     {connection_name, pget(name, Conn)},
     {peer_address,    pget(peer_address, Conn)},
     {peer_port,       pget(peer_port, Conn)}].

augment_connection_pid(Pid, Tables) ->
    Conn = lookup_element(orddict:fetch(connection_stats, Tables),
                          {Pid, create}),
    [{peer_address, pget(peer_address, Conn)},
     {peer_port,    pget(peer_port,    Conn)},
     {name,         pget(name,         Conn)}].

augment_queue_pid(Pid, _Tables) ->
    %% TODO This should be in rabbit_amqqueue?
    [Q] = mnesia:dirty_match_object(
            rabbit_queue,
            #amqqueue{pid = rabbit_misc:string_to_pid(Pid), _ = '_'}),
    Name = Q#amqqueue.name,
    [{name,  Name#resource.name},
     {vhost, Name#resource.virtual_host}].

augment_msg_stats(Stats, Tables) ->
    [augment_msg_stats_items(Props, Tables) || Props <- Stats].

augment_msg_stats_items(Props, Tables) ->
    augment(Props, [{connection, fun augment_connection_pid/2},
                    {channel,    fun augment_channel_pid/2},
                    {queue,      fun augment_queue_pid/2}], Tables).

%%----------------------------------------------------------------------------

init([]) ->
    {ok, #state{tables = orddict:from_list(
                           [{Key, ets:new(anon, [private])} ||
                               Key <- ?TABLES])}}.

handle_call({get_queues, Qs0, Mode}, _From, State = #state{tables = Tables}) ->
    FineStats = case Mode of
                    list   -> ?FINE_STATS_QUEUE_LIST;
                    detail -> ?FINE_STATS_QUEUE_DETAIL
                end,
    Qs1 = merge_stats(Qs0, FineStats, queue_stats, fun extra_queue_stats/2,
                      Tables),
    Qs2 = [[{messages, add(pget(messages_ready, Q),
                           pget(messages_unacknowledged, Q))} | Q] || Q <- Qs1],
    Qs3 = [augment(Q, [{owner_pid, fun augment_connection_pid/2}], Tables) ||
              Q <- Qs2],
    {reply, Qs3, State};

handle_call({get_exchanges, Xs, Mode}, _From,
            State = #state{tables = Tables}) ->
    FineStats = case Mode of
                    list   -> ?FINE_STATS_EXCHANGE_LIST;
                    detail -> ?FINE_STATS_EXCHANGE_DETAIL
                end,
    {reply, merge_stats(Xs, FineStats, exchange_stats, Tables),
     State};

handle_call(get_connections, _From, State = #state{tables = Tables}) ->
    Conns = created_events(connection_stats, Tables),
    {reply, merge_stats(Conns, ?FINE_STATS_NONE, connection_stats, Tables),
     State};

handle_call({get_connection, Name}, _From, State = #state{tables = Tables}) ->
    Conns = created_event(Name, connection_stats, Tables),
    [Res] = merge_stats(Conns, ?FINE_STATS_NONE, connection_stats, Tables),
    {reply, result_or_error(Res), State};

handle_call(get_channels, _From, State = #state{tables = Tables}) ->
    Chs = created_events(channel_stats, Tables),
    Res = merge_stats(Chs, ?FINE_STATS_CHANNEL_LIST, channel_stats,
                      fun extra_channel_stats/2, Tables),
    {reply, Res, State};

handle_call({get_channel, Name}, _From, State = #state{tables = Tables}) ->
    Chs = created_event(Name, channel_stats, Tables),
    [Res] = merge_stats(Chs, ?FINE_STATS_CHANNEL_DETAIL, channel_stats,
                        fun extra_channel_stats/2, Tables),
    {reply, result_or_error(Res), State};

handle_call({get_overview, Username}, _From, State = #state{tables = Tables}) ->
    VHosts = case Username of
                 all -> rabbit_access_control:list_vhosts();
                 _   -> rabbit_mgmt_util:vhosts(Username)
             end,
    Qs0 = lists:append(
            [[rabbit_mgmt_format:queue(Q) || Q <- rabbit_amqqueue:list(V)]
             || V <- VHosts]),
    Qs1 = merge_stats(Qs0, ?FINE_STATS_NONE, queue_stats, Tables),
    Totals0 = sum(Qs1, [messages_ready, messages_unacknowledged]),
    Totals = [{messages, add(pget(messages_ready, Totals0),
                             pget(messages_unacknowledged, Totals0))}|Totals0],
    Filter = fun(Id, Name) ->
                     lists:member(pget(vhost, pget(Name, Id)), VHosts)
             end,
    F = fun(Type, Name) ->
                get_fine_stats(
                  [], [R || R = {Id, _, _}
                                <- ets:tab2list(orddict:fetch(Type, Tables)),
                            Filter(augment_msg_stats_items(
                                     format_id(Id), Tables), Name)])
        end,
    Publish = F(channel_exchange_stats, exchange),
    Consume = F(channel_queue_stats, queue_details),
    {reply, [{message_stats, Publish ++ Consume}, {queue_totals, Totals}],
     State};

handle_call(_Request, _From, State) ->
    {reply, not_understood, State}.

handle_cast({event, Event}, State) ->
    handle_event(Event, State),
    {noreply, State};

handle_cast(_Request, State) ->
    {noreply, State}.

handle_info(_Info, State) ->
    {noreply, State}.

terminate(_Arg, _State) ->
    ok.

code_change(_OldVsn, State, _Extra) ->
    {ok, State}.

%%----------------------------------------------------------------------------

handle_event(#event{type = queue_stats, props = Stats, timestamp = Timestamp},
             State) ->
    handle_stats(queue_stats, Stats, Timestamp,
                 [{fun rabbit_mgmt_format:properties/1,[backing_queue_status]},
                  {fun rabbit_mgmt_format:timestamp/1, [idle_since]}],
                 [], State);

handle_event(Event = #event{type = queue_deleted}, State) ->
    handle_deleted(queue_stats, Event, State);

handle_event(#event{type = connection_created, props = Stats}, State) ->
    Name = rabbit_mgmt_format:print(
             "~s:~w",
             [rabbit_mgmt_format:ip(pget(peer_address, Stats)),
              pget(peer_port, Stats)]),
    handle_created(
      connection_stats, [{name, Name} | Stats],
      [{fun rabbit_mgmt_format:ip/1,           [address, peer_address]},
       {fun rabbit_mgmt_format:node_and_pid/1, [pid]},
       {fun rabbit_mgmt_format:protocol/1,     [protocol]},
       {fun rabbit_mgmt_format:amqp_table/1,   [client_properties]}], State);

handle_event(#event{type = connection_stats, props = Stats,
                    timestamp = Timestamp},
             State) ->
    handle_stats(connection_stats, Stats, Timestamp, [], [recv_oct, send_oct],
                 State);

handle_event(Event = #event{type = connection_closed}, State) ->
    handle_deleted(connection_stats, Event, State);

handle_event(#event{type = channel_created, props = Stats},
             State = #state{tables = Tables}) ->
    ConnTable = orddict:fetch(connection_stats, Tables),
    Conn = lookup_element(ConnTable, {id(pget(connection, Stats)), create}),
    Name = rabbit_mgmt_format:print("~s:~w:~w",
                                    [pget(peer_address, Conn),
                                     pget(peer_port,    Conn),
                                     pget(number,       Stats)]),
    handle_created(channel_stats, [{name, Name}|Stats],
                   [{fun rabbit_mgmt_format:node_and_pid/1, [pid]},
                    {fun rabbit_mgmt_format:pid/1,          [connection]}],
                   State);

handle_event(#event{type = channel_stats, props = Stats, timestamp = Timestamp},
             State) ->
    handle_stats(channel_stats, Stats, Timestamp,
                 [{fun rabbit_mgmt_format:timestamp/1, [idle_since]}],
                 [], State),
    [handle_fine_stats(Type, Stats, Timestamp, State) ||
        Type <- ?FINE_STATS_TYPES],
    {ok, State};

handle_event(Event = #event{type = channel_closed,
                            props = [{pid, Pid}]}, State) ->
    handle_deleted(channel_stats, Event, State),
    [delete_fine_stats(Type, id(Pid), State) ||
        Type <- ?FINE_STATS_TYPES],
    {ok, State};

handle_event(#event{type = consumer_created, props = Props}, State) ->
    handle_consumer(fun(Table, Id, P) -> ets:insert(Table, {Id, P}) end,
                    Props, State);

handle_event(#event{type = consumer_deleted, props = Props}, State) ->
    handle_consumer(fun(Table, Id, _P) -> ets:delete(Table, Id) end,
                    Props, State);

handle_event(_Event, State) ->
    {ok, State}.

%%----------------------------------------------------------------------------

handle_created(TName, Stats, Funs, State = #state{tables = Tables}) ->
    Formatted = rabbit_mgmt_format:format(Stats, Funs),
    ets:insert(orddict:fetch(TName, Tables), {{id(Stats), create},
                                              Formatted,
                                              pget(name, Stats)}),
    {ok, State}.

handle_stats(TName, Stats0, Timestamp, Funs,
             RatesKeys, State = #state{tables = Tables}) ->
    Stats = lists:foldl(
              fun (K, StatsAcc) -> proplists:delete(K, StatsAcc) end,
              Stats0, ?FINE_STATS_TYPES),
    Table = orddict:fetch(TName, Tables),
    Id = {id(Stats), stats},
    OldStats = lookup_element(Table, Id),
    OldTimestamp = lookup_element(Table, Id, 3),
    Stats1 = rates(Stats, Timestamp, OldStats, OldTimestamp, RatesKeys),
    Stats2 = proplists:delete(pid, rabbit_mgmt_format:format(Stats1, Funs)),
    ets:insert(Table, {Id, Stats2, Timestamp}),
    {ok, State}.

handle_deleted(TName, #event{props = [{pid, Pid}]},
               State = #state{tables = Tables}) ->
    Table = orddict:fetch(TName, Tables),
    ets:delete(Table, {id(Pid), create}),
    ets:delete(Table, {id(Pid), stats}),
    {ok, State}.

handle_consumer(Fun, Props,
                State = #state{tables = Tables}) ->
    P = rabbit_mgmt_format:format(
          Props, [{fun rabbit_mgmt_format:pid/1, [queue, channel]}]),
    Table = orddict:fetch(consumers, Tables),
    Fun(Table, {pget(queue, P), pget(channel, P)}, P),
    {ok, State}.

handle_fine_stats(Type, Props, Timestamp, State = #state{tables = Tables}) ->
    case pget(Type, Props) of
        unknown ->
            ok;
        AllFineStats ->
            ChPid = id(Props),
            Table = orddict:fetch(Type, Tables),
            IdsStatsTS =
                [{Ids,
                  Stats,
                  lookup_element(Table, fine_stats_key(ChPid, Ids)),
                  lookup_element(Table, fine_stats_key(ChPid, Ids), 3)} ||
                    {Ids, Stats} <- AllFineStats],
            delete_fine_stats(Type, ChPid, State),
            [handle_fine_stat(ChPid, Ids, Stats, Timestamp,
                              OldStats, OldTimestamp, Table) ||
                {Ids, Stats, OldStats, OldTimestamp} <- IdsStatsTS]
    end.


handle_fine_stat(ChPid, Ids, Stats, Timestamp,
                 OldStats, OldTimestamp,
                 Table) ->
    Id = fine_stats_key(ChPid, Ids),
    Total = lists:sum([V || {K, V} <- Stats, lists:member(K, ?DELIVER_GET)]),
    Stats1 = case Total of
                 0 -> Stats;
                 _ -> [{deliver_get, Total}|Stats]
             end,
    Res = rates(Stats1, Timestamp, OldStats, OldTimestamp, ?FINE_STATS),
    ets:insert(Table, {Id, Res, Timestamp}).

delete_fine_stats(Type, ChPid, #state{tables = Tables}) ->
    Table = orddict:fetch(Type, Tables),
    ets:match_delete(Table, {{ChPid, '_'}, '_', '_'}),
    ets:match_delete(Table, {{ChPid, '_', '_'}, '_', '_'}).

fine_stats_key(ChPid, {QPid, X})              -> {ChPid, id(QPid), X};
fine_stats_key(ChPid, QPid) when is_pid(QPid) -> {ChPid, id(QPid)};
fine_stats_key(ChPid, X)                      -> {ChPid, X}.

created_event(Name, Type, Tables) ->
    Table = orddict:fetch(Type, Tables),
    Id = case ets:match(Table, {{'$1', create}, '_', Name}) of
             []    -> none;
             [[I]] -> I
         end,
    [lookup_element(Table, {Id, create})].

created_events(Type, Tables) ->
    [Facts || {{_, create}, Facts, _Name}
                  <- ets:tab2list(orddict:fetch(Type, Tables))].

get_fine_stats(Type, GroupBy, Tables) ->
    get_fine_stats(GroupBy, ets:tab2list(orddict:fetch(Type, Tables))).

get_fine_stats(GroupBy, List) ->
    All = [{format_id(Id), zero_old_rates(Stats)} ||
              {Id, Stats, _Timestamp} <- List],
    group_sum(GroupBy, All).

format_id({ChPid, #resource{name=XName, virtual_host=XVhost}}) ->
    [{channel, ChPid}, {exchange, [{name, XName}, {vhost, XVhost}]}];
format_id({ChPid, QPid}) ->
    [{channel, ChPid}, {queue, QPid}];
format_id({ChPid, QPid, #resource{name=XName, virtual_host=XVhost}}) ->
    [{channel, ChPid}, {queue, QPid},
     {exchange, [{name, XName}, {vhost, XVhost}]}].

merge_stats(Objs, FineSpecs, Type, Tables) ->
    merge_stats(Objs, FineSpecs, Type, fun(_, _) -> [] end, Tables).

merge_stats(Objs, FineSpecs, Type, Fun, Tables) ->
    WithCoarse =
        case orddict:find(Type, Tables) of
            {ok, Table} ->
                [Obj ++ zero_old_rates(
<<<<<<< HEAD
                          lookup_element(Table, {pget(pid, Obj), stats}))
                 || Obj <- Objs];
            error ->
                Objs
=======
                          lookup_element(Table, {pget(pid, Obj), stats})) ++
                     Fun(Obj, Tables)
                 || Obj <- Objs]
>>>>>>> aeca88ed
        end,
    FineStats = [{AttachName, AttachBy,
                  get_fine_stats(FineStatsType, GroupBy, Tables)}
                 || {FineStatsType, GroupBy, AttachName, AttachBy}
                        <- FineSpecs],
    augment_msg_stats(merge_fine_stats(WithCoarse, FineStats, Tables), Tables).

merge_fine_stats(Stats, [], _Tables) ->
    Stats;
merge_fine_stats(Stats, [{AttachName, AttachBy, Dict} | Rest], Tables) ->
    merge_fine_stats([merge_fine_stats0(AttachName, AttachBy,
                                        Props, Dict, Tables)
                      || Props <- Stats], Rest, Tables).

merge_fine_stats0(AttachName, AttachBy, Props, Dict, Tables) ->
    Id = case AttachBy of
             exchange ->
                 [{name, pget(name, Props)}, {vhost, pget(vhost, Props)}];
             _ ->
                 pget(pid, Props)
         end,
    case dict:find({AttachBy, Id}, Dict) of
        {ok, Stats} -> [{AttachName, pget(AttachName, Props, []) ++
                             augment_fine_stats(Stats, Tables)} |
                        proplists:delete(AttachName, Props)];
        error       -> Props
    end.

augment_fine_stats(Dict, Tables) when element(1, Dict) == dict ->
    [[{stats, augment_fine_stats(Stats, Tables)} |
      augment_msg_stats_items([IdTuple], Tables)]
     || {IdTuple, Stats} <- dict:to_list(Dict)];
augment_fine_stats(Stats, _Tables) ->
    Stats.

extra_queue_stats(Q, Tables) ->
    consumer_details({pget(pid, Q), '_'}, Tables).

extra_channel_stats(Ch, Tables) ->
    consumer_details({'_', pget(pid, Ch)}, Tables).

consumer_details(Pattern, Tables) ->
    Table = orddict:fetch(consumers, Tables),
    case augment_msg_stats(
           lists:append(ets:match(Table, {Pattern, '$1'})), Tables) of
        [] -> [];
        C  -> [{consumer_details, C}]
    end.

zero_old_rates(Stats) -> [maybe_zero_rate(S) || S <- Stats].

maybe_zero_rate({Key, Val}) ->
    case is_details(Key) of
        true  -> Age = rabbit_misc:now_ms() - pget(last_event, Val),
                 {Key, case Age > ?STATS_INTERVAL * 1.5 of
                           true  -> pset(rate, 0, Val);
                           false -> Val
                       end};
        false -> {Key, Val}
    end.

is_details(Key) ->
    lists:suffix("_details", atom_to_list(Key)).

details_key(Key) ->
    list_to_atom(atom_to_list(Key) ++ "_details").<|MERGE_RESOLUTION|>--- conflicted
+++ resolved
@@ -557,16 +557,11 @@
         case orddict:find(Type, Tables) of
             {ok, Table} ->
                 [Obj ++ zero_old_rates(
-<<<<<<< HEAD
-                          lookup_element(Table, {pget(pid, Obj), stats}))
+                          lookup_element(Table, {pget(pid, Obj), stats})) ++
+                     Fun(Obj, Tables)
                  || Obj <- Objs];
             error ->
                 Objs
-=======
-                          lookup_element(Table, {pget(pid, Obj), stats})) ++
-                     Fun(Obj, Tables)
-                 || Obj <- Objs]
->>>>>>> aeca88ed
         end,
     FineStats = [{AttachName, AttachBy,
                   get_fine_stats(FineStatsType, GroupBy, Tables)}
