## The contents of this file are subject to the Mozilla Public License
## Version 1.1 (the "License"); you may not use this file except in
## compliance with the License. You may obtain a copy of the License
## at https://www.mozilla.org/MPL/
##
## Software distributed under the License is distributed on an "AS IS"
## basis, WITHOUT WARRANTY OF ANY KIND, either express or implied. See
## the License for the specific language governing rights and
## limitations under the License.
##
## The Original Code is RabbitMQ.
##
## The Initial Developer of the Original Code is GoPivotal, Inc.
## Copyright (c) 2007-2019 Pivotal Software, Inc.  All rights reserved.


defmodule NodeHealthCheckCommandTest do
  use ExUnit.Case, async: false
  import TestHelper

  @command RabbitMQ.CLI.Ctl.Commands.NodeHealthCheckCommand

  setup_all do
    RabbitMQ.CLI.Core.Distribution.start()

    reset_vm_memory_high_watermark()

    on_exit([], fn ->
      reset_vm_memory_high_watermark()
    end)

    :ok
  end

  setup do
    {:ok, opts: %{node: get_rabbit_hostname(), timeout: 200}}
  end

  test "validate: with extra arguments returns an arg count error", context do
    assert @command.validate(["extra"], context[:opts]) == {:validation_failure, :too_many_args}
  end

  test "validate: with no arguments succeeds", _context do
    assert @command.validate([], []) == :ok
  end

  test "validate: with a named, active node argument succeeds", context do
    assert @command.validate([], context[:opts]) == :ok
  end

  test "run: request to a named, active node succeeds", context do
    assert @command.run([], context[:opts])
  end

  test "run: request to a named, active node with an alarm in effect fails", context do
    set_vm_memory_high_watermark(0.0000000000001)
    # give VM memory monitor check some time to kick in
    :timer.sleep(1500)
    {:healthcheck_failed, _message} = @command.run([], context[:opts])

    reset_vm_memory_high_watermark()
    :timer.sleep(1500)
    assert @command.run([], context[:opts]) == :ok
  end

<<<<<<< HEAD
  test "run: request to a non-existent node returns nodedown" do
    target = :jake@thedog


    assert match?({:badrpc, _}, @command.run([], %{node: target, timeout: 70000}))
=======
  test "run: request to a non-existent node returns a badrpc" do
    assert match?({:badrpc, _}, @command.run([], %{node: :jake@thedog, timeout: 200}))
>>>>>>> 66d6cf11
  end

  test "banner", context do
    assert @command.banner([], context[:opts]) |> Enum.join("\n") =~ ~r/Checking health/
    assert @command.banner([], context[:opts]) |> Enum.join("\n") =~ ~r/#{get_rabbit_hostname()}/
  end
end<|MERGE_RESOLUTION|>--- conflicted
+++ resolved
@@ -63,16 +63,8 @@
     assert @command.run([], context[:opts]) == :ok
   end
 
-<<<<<<< HEAD
-  test "run: request to a non-existent node returns nodedown" do
-    target = :jake@thedog
-
-
-    assert match?({:badrpc, _}, @command.run([], %{node: target, timeout: 70000}))
-=======
   test "run: request to a non-existent node returns a badrpc" do
     assert match?({:badrpc, _}, @command.run([], %{node: :jake@thedog, timeout: 200}))
->>>>>>> 66d6cf11
   end
 
   test "banner", context do
