%%   The contents of this file are subject to the Mozilla Public License
%%   Version 1.1 (the "License"); you may not use this file except in
%%   compliance with the License. You may obtain a copy of the License at
%%   http://www.mozilla.org/MPL/
%%
%%   Software distributed under the License is distributed on an "AS IS"
%%   basis, WITHOUT WARRANTY OF ANY KIND, either express or implied. See the
%%   License for the specific language governing rights and limitations
%%   under the License.
%%
%%   The Original Code is RabbitMQ.
%%
%%   The Initial Developers of the Original Code are LShift Ltd,
%%   Cohesive Financial Technologies LLC, and Rabbit Technologies Ltd.
%%
%%   Portions created before 22-Nov-2008 00:00:00 GMT by LShift Ltd,
%%   Cohesive Financial Technologies LLC, or Rabbit Technologies Ltd
%%   are Copyright (C) 2007-2008 LShift Ltd, Cohesive Financial
%%   Technologies LLC, and Rabbit Technologies Ltd.
%%
%%   Portions created by LShift Ltd are Copyright (C) 2007-2009 LShift
%%   Ltd. Portions created by Cohesive Financial Technologies LLC are
%%   Copyright (C) 2007-2009 Cohesive Financial Technologies
%%   LLC. Portions created by Rabbit Technologies Ltd are Copyright
%%   (C) 2007-2009 Rabbit Technologies Ltd.
%%
%%   All Rights Reserved.
%%
%%   Contributor(s): ______________________________________.
%%
-module(rabbit_stomp_sup).
-behaviour(supervisor).

-export([start_link/2, init/1]).

-export([start_client/2, start_ssl_client/3]).

start_link(Listeners, Configuration) ->
    supervisor:start_link({local, ?MODULE}, ?MODULE,
                          [Listeners, Configuration]).

init([{Listeners, SslListeners}, Configuration]) ->
    {ok, SocketOpts} = application:get_env(rabbitmq_stomp, tcp_listen_options),

    SslOpts = case SslListeners of
                  [] -> none;
                  _  -> rabbit_networking:ensure_ssl()
              end,

    {ok, {{one_for_all, 10, 10},
          [{rabbit_stomp_client_sup_sup,
            {rabbit_client_sup, start_link,
             [{local, rabbit_stomp_client_sup_sup},
              {rabbit_stomp_client_sup, start_link,[]}]},
            transient, infinity, supervisor, [rabbit_client_sup]} |
           listener_specs(fun tcp_listener_spec/1,
                          [SocketOpts, Configuration], Listeners) ++
           listener_specs(fun ssl_listener_spec/1,
                          [SocketOpts, SslOpts, Configuration], SslListeners)]}}.

listener_specs(Fun, Args, Listeners) ->
    [Fun([Address | Args]) ||
        Listener <- Listeners,
        Address  <- rabbit_networking:tcp_listener_addresses(Listener)].

tcp_listener_spec([Address, SocketOpts, Configuration]) ->
    rabbit_networking:tcp_listener_spec(
      rabbit_stomp_listener_sup, Address, SocketOpts,
      stomp, "STOMP TCP Listener",
      {?MODULE, start_client, [Configuration]}).

ssl_listener_spec([Address, SocketOpts, SslOpts, Configuration]) ->
    rabbit_networking:tcp_listener_spec(
      rabbit_stomp_listener_sup, Address, SocketOpts,
      'stomp/ssl', "STOMP SSL Listener",
      {?MODULE, start_ssl_client, [Configuration, SslOpts]}).

<<<<<<< HEAD
start_client(Configuration, Sock, SockTransform) ->
    {ok, SupPid, ReaderPid} =
        supervisor:start_child(rabbit_stomp_client_sup_sup, [Configuration]),
    ok = rabbit_net:controlling_process(Sock, ReaderPid),
    ReaderPid ! {go, Sock, SockTransform},
    SupPid.
=======
start_client(Configuration, Sock) ->
    {ok, _Child, Reader} = supervisor:start_child(rabbit_stomp_client_sup_sup,
                                                  [Sock, Configuration]),
    ok = rabbit_net:controlling_process(Sock, Reader),
    Reader ! {go, Sock},
    Reader.
>>>>>>> 4e2bdbcc

start_client(Configuration, Sock) ->
    start_client(Configuration, Sock, fun (S) -> {ok, S} end).

start_ssl_client(Configuration, SslOpts, Sock) ->
    Transform = rabbit_networking:ssl_transform_fun(SslOpts),
    start_client(Configuration, Sock, Transform).<|MERGE_RESOLUTION|>--- conflicted
+++ resolved
@@ -75,21 +75,12 @@
       'stomp/ssl', "STOMP SSL Listener",
       {?MODULE, start_ssl_client, [Configuration, SslOpts]}).
 
-<<<<<<< HEAD
 start_client(Configuration, Sock, SockTransform) ->
-    {ok, SupPid, ReaderPid} =
-        supervisor:start_child(rabbit_stomp_client_sup_sup, [Configuration]),
-    ok = rabbit_net:controlling_process(Sock, ReaderPid),
-    ReaderPid ! {go, Sock, SockTransform},
-    SupPid.
-=======
-start_client(Configuration, Sock) ->
     {ok, _Child, Reader} = supervisor:start_child(rabbit_stomp_client_sup_sup,
-                                                  [Sock, Configuration]),
+                                                  [Configuration]),
     ok = rabbit_net:controlling_process(Sock, Reader),
-    Reader ! {go, Sock},
+    Reader ! {go, Sock, SockTransform},
     Reader.
->>>>>>> 4e2bdbcc
 
 start_client(Configuration, Sock) ->
     start_client(Configuration, Sock, fun (S) -> {ok, S} end).
