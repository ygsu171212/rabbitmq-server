%% The contents of this file are subject to the Mozilla Public License
%% Version 1.1 (the "License"); you may not use this file except in
%% compliance with the License. You may obtain a copy of the License at
%% http://www.mozilla.org/MPL/
%%
%% Software distributed under the License is distributed on an "AS IS"
%% basis, WITHOUT WARRANTY OF ANY KIND, either express or implied. See the
%% License for the specific language governing rights and limitations
%% under the License.
%%
%% The Original Code is RabbitMQ.
%%
%% The Initial Developer of the Original Code is GoPivotal, Inc.
%% Copyright (c) 2016 Pivotal Software, Inc.  All rights reserved.
%%

-module(rabbit_ct_helpers).

-include_lib("common_test/include/ct.hrl").

-export([
    log_environment/0,
    run_steps/2,
    run_setup_steps/1, run_setup_steps/2,
    run_teardown_steps/1, run_teardown_steps/2,
    ensure_application_srcdir/3,
    ensure_application_srcdir/4,
    start_long_running_testsuite_monitor/1,
    stop_long_running_testsuite_monitor/1,
    config_to_testcase_name/2,
    testcases/1,
    testcase_number/3,
    testcase_absname/2, testcase_absname/3,
    testcase_started/2, testcase_finished/2,
    exec/1, exec/2,
    make/3,
    get_config/2, set_config/2,
    merge_app_env/2, merge_app_env_in_erlconf/2,
    cover_work_factor/2
  ]).

-define(SSL_CERT_PASSWORD, "test").

%% -------------------------------------------------------------------
%% Testsuite internal helpers.
%% -------------------------------------------------------------------

log_environment() ->
    Vars = lists:sort(fun(A, B) -> A =< B end, os:getenv()),
    case file:native_name_encoding() of
        latin1 ->
            ct:pal(?LOW_IMPORTANCE, "Environment variables:~n~s",
                   [[io_lib:format("  ~s~n", [V]) || V <- Vars]]);
        utf8 ->
            ct:pal(?LOW_IMPORTANCE, "Environment variables:~n~ts",
                   [[io_lib:format("  ~ts~n", [V]) || V <- Vars]])
    end.

run_setup_steps(Config) ->
    run_setup_steps(Config, []).

run_setup_steps(Config, ExtraSteps) ->
    Steps = [
      fun init_skip_as_error_flag/1,
      fun ensure_current_srcdir/1,
      fun ensure_rabbitmq_ct_helpers_srcdir/1,
      fun ensure_erlang_mk_depsdir/1,
      fun ensure_rabbit_common_srcdir/1,
      fun ensure_rabbitmq_cli_srcdir/1,
      fun ensure_rabbit_srcdir/1,
      fun ensure_make_cmd/1,
      fun ensure_erl_call_cmd/1,
      fun ensure_rabbitmqctl_cmd/1,
<<<<<<< HEAD
      fun ensure_rabbitmqctl_app/1,
=======
      fun ensure_rabbitmq_plugins_cmd/1,
>>>>>>> 96b62a3b
      fun ensure_ssl_certs/1,
      fun start_long_running_testsuite_monitor/1
    ],
    run_steps(Config, Steps ++ ExtraSteps).

run_teardown_steps(Config) ->
    run_teardown_steps(Config, []).

run_teardown_steps(Config, ExtraSteps) ->
    Steps = [
      fun stop_long_running_testsuite_monitor/1,
      fun symlink_priv_dir/1
    ],
    run_steps(Config, ExtraSteps ++ Steps).

run_steps(Config, [Step | Rest]) ->
    SkipAsError = case get_config(Config, skip_as_error) of
                      undefined -> false;
                      Value     -> Value
                  end,
    case Step(Config) of
        {skip, Reason} when SkipAsError -> exit(Reason);
        {skip, _} = Error               -> Error;
        Config1                         -> run_steps(Config1, Rest)
    end;
run_steps(Config, []) ->
    Config.

init_skip_as_error_flag(Config) ->
    SkipAsError = case os:getenv("RABBITMQ_CT_SKIP_AS_ERROR") of
                      false -> false;
                      Value -> REOpts = [{capture, none}, caseless],
                               case re:run(Value, "^(1|yes|true)$", REOpts) of
                                   nomatch -> false;
                                   match   -> true
                               end
                  end,
    set_config(Config, {skip_as_error, SkipAsError}).

ensure_current_srcdir(Config) ->
    Path = case get_config(Config, current_srcdir) of
        undefined ->
            os:getenv("PWD");
        P ->
            P
    end,
    case filelib:is_dir(Path) of
        true  -> set_config(Config, {current_srcdir, Path});
        false -> {skip,
                  "Current source directory required, " ++
                  "please set 'current_srcdir' in ct config"}
    end.

ensure_rabbitmq_ct_helpers_srcdir(Config) ->
    Path = case get_config(Config, rabbitmq_ct_helpers_srcdir) of
        undefined ->
            filename:dirname(
              filename:dirname(
                code:which(?MODULE)));
        P ->
            P
    end,
    case filelib:is_dir(Path) of
        true  -> set_config(Config, {rabbitmq_ct_helpers_srcdir, Path});
        false -> {skip,
                  "rabbitmq_ct_helpers source directory required, " ++
                  "please set 'rabbitmq_ct_helpers_srcdir' in ct config"}
    end.

ensure_erlang_mk_depsdir(Config) ->
    Path = case get_config(Config, erlang_mk_depsdir) of
        undefined ->
            case os:getenv("DEPS_DIR") of
                false ->
                    %% Try the common locations.
                    SrcDir = ?config(rabbitmq_ct_helpers_srcdir, Config),
                    Ds = [
                      filename:join(SrcDir, "deps"),
                      filename:join(SrcDir, "../../deps")
                    ],
                    case lists:filter(fun filelib:is_dir/1, Ds) of
                        [P |_] -> P;
                        []     -> false
                    end;
                P ->
                    P
            end;
        P ->
            P
    end,
    case Path =/= false andalso filelib:is_dir(Path) of
        true  -> set_config(Config, {erlang_mk_depsdir, Path});
        false -> {skip,
                  "deps directory required, " ++
                  "please set DEPS_DIR or 'erlang_mk_depsdir' " ++
                  "in ct config"}
    end.

ensure_rabbit_common_srcdir(Config) ->
    ensure_application_srcdir(Config, rabbit_common, rabbit_misc).

ensure_rabbitmq_cli_srcdir(Config) ->
    ensure_application_srcdir(Config, rabbitmq_cli, elixir, 'Elixir.RabbitMQCtl').

ensure_rabbit_srcdir(Config) ->
    ensure_application_srcdir(Config, rabbit, rabbit).

ensure_application_srcdir(Config, App, Module) ->
    ensure_application_srcdir(Config, App, erlang, Module).

ensure_application_srcdir(Config, App, Lang, Module) ->
    AppS = atom_to_list(App),
    Key = list_to_atom(AppS ++ "_srcdir"),
    Path = case get_config(Config, Key) of
        undefined ->
            case code:which(Module) of
                non_existing ->
                    filename:join(?config(erlang_mk_depsdir, Config), AppS);
                P when Lang =:= erlang ->
                    %% P is $SRCDIR/ebin/$MODULE.beam.
                    filename:dirname(
                      filename:dirname(P));
                P when Lang =:= elixir ->
                    %% P is $SRCDIR/_build/$MIX_ENV/lib/$APP/ebin/$MODULE.beam.
                    filename:dirname(
                      filename:dirname(
                        filename:dirname(
                          filename:dirname(
                            filename:dirname(
                              filename:dirname(P))))))
            end;
        P ->
            P
    end,
    case filelib:is_dir(Path) of
        true  -> set_config(Config, {Key, Path});
        false -> {skip,
                  AppS ++ "source directory required, " ++
                  "please set '" ++ AppS ++ "_srcdir' in ct config"}
    end.

ensure_make_cmd(Config) ->
    Make = case get_config(Config, make_cmd) of
        undefined ->
            case os:getenv("MAKE") of
                false -> "make";
                M     -> M
            end;
        M ->
            M
    end,
    Cmd = [Make, "--version"],
    case exec(Cmd, [{match_stdout, "GNU Make"}]) of
        {ok, _} -> set_config(Config, {make_cmd, Make});
        _       -> {skip,
                    "GNU Make required, " ++
                    "please set MAKE or 'make_cmd' in ct config"}
    end.

ensure_erl_call_cmd(Config) ->
    ErlCallDir = code:lib_dir(erl_interface, bin),
    ErlCall = filename:join(ErlCallDir, "erl_call"),
    Cmd = [ErlCall],
    case exec(Cmd, [{match_stdout, "Usage: "}]) of
        {ok, _} -> set_config(Config, {erl_call_cmd, ErlCall});
        _       -> {skip,
                    "erl_call required, " ++
                    "please set ERL_CALL or 'erl_call_cmd' in ct config"}
    end.

ensure_rabbitmqctl_cmd(Config) ->
    Rabbitmqctl = case get_config(Config, rabbitmqctl_cmd) of
        undefined ->
            case os:getenv("RABBITMQCTL") of
                false ->
                    SrcDir = ?config(rabbit_srcdir, Config),
                    R = filename:join(SrcDir, "scripts/rabbitmqctl"),
                    ct:pal(?LOW_IMPORTANCE, "Using rabbitmqctl at ~p~n", [R]),
                    case filelib:is_file(R) of
                        true  -> R;
                        false -> false
                    end;
                R ->
                    ct:pal(?LOW_IMPORTANCE,
                      "Using rabbitmqctl from RABBITMQCTL: ~p~n", [R]),
                    R
            end;
        R ->
            ct:pal(?LOW_IMPORTANCE,
              "Using rabbitmqctl from rabbitmqctl_cmd: ~p~n", [R]),
            R
    end,
    Error = {skip, "rabbitmqctl required, " ++
             "please set RABBITMQCTL or 'rabbitmqctl_cmd' in ct config"},
    case Rabbitmqctl of
        false ->
            Error;
        _ ->
            Cmd = [Rabbitmqctl],
            case exec(Cmd, [drop_stdout]) of
                {error, 64, _} ->
                    set_config(Config, {rabbitmqctl_cmd, Rabbitmqctl});
                _ ->
                    Error
            end
    end.

<<<<<<< HEAD
ensure_rabbitmqctl_app(Config) ->
    SrcDir = ?config(rabbitmq_cli_srcdir, Config),
    MixEnv = os:getenv("MIX_ENV", "dev"),
    EbinDir = filename:join(
      [SrcDir, "_build", MixEnv, "lib", "rabbitmqctl", "ebin"]),
    case filelib:is_file(filename:join(EbinDir, "rabbitmqctl.app")) of
        true ->
            true = code:add_path(EbinDir),
            case application:load(rabbitmqctl) of
                ok ->
                    Config;
                {error, {already_loaded, rabbitmqctl}} ->
                    Config;
                {error, _} ->
                    {skip, "Access to rabbitmq_cli ebin dir. required, " ++
                     "please build rabbitmq_cli and set MIX_ENV"}
            end;
        false ->
            {skip, "Access to rabbitmq_cli ebin dir. required, " ++
             "please build rabbitmq_cli and set MIX_ENV"}
=======
ensure_rabbitmq_plugins_cmd(Config) ->
    Rabbitmqplugins = case get_config(Config, rabbitmq_plugins_cmd) of
        undefined ->
            case os:getenv("RABBITMQ_PLUGINS") of
                false ->
                    SrcDir = ?config(rabbit_srcdir, Config),
                    R = filename:join(SrcDir, "scripts/rabbitmq-plugins"),
                    case filelib:is_file(R) of
                        true  -> R;
                        false -> false
                    end;
                R ->
                    R
            end;
        R ->
            R
    end,
    Error = {skip, "rabbitmq_plugins required, " ++
             "please set RABBITMQ_PLUGINS or 'rabbitmq_plugins_cmd' in ct config"},
    case Rabbitmqplugins of
        false ->
            Error;
        _ ->
            Cmd = [Rabbitmqplugins],
            case exec(Cmd, [drop_stdout]) of
                {error, 64, _} ->
                    set_config(Config, {rabbitmq_plugins_cmd, Rabbitmqplugins});
                _ ->
                    Error
            end
>>>>>>> 96b62a3b
    end.

ensure_ssl_certs(Config) ->
    SrcDir = ?config(rabbitmq_ct_helpers_srcdir, Config),
    CertsMakeDir = filename:join([SrcDir, "tools", "tls-certs"]),
    PrivDir = ?config(priv_dir, Config),
    CertsDir = filename:join(PrivDir, "certs"),
    CertsPwd = proplists:get_value(rmq_certspwd, Config, ?SSL_CERT_PASSWORD),
    Cmd = [
      "PASSWORD=" ++ CertsPwd,
      "DIR=" ++ CertsDir],
    case make(Config, CertsMakeDir, Cmd) of
        {ok, _} ->
            %% Add SSL certs to the broker configuration.
            Verify = case ?config(rabbitmq_ct_tls_verify, Config) of
                         undefined   -> verify_peer;
                         VerifyValue -> VerifyValue
                     end,
            FailIfNoPeerCert = case ?config(rabbitmq_ct_tls_fail_if_no_peer_cert, Config) of
                         undefined   -> true;
                         FailValue -> FailValue
                     end,
            Config1 = merge_app_env(Config,
              {rabbit, [
                  {ssl_options, [
                      {cacertfile,
                       filename:join([CertsDir, "testca", "cacert.pem"])},
                      {certfile,
                       filename:join([CertsDir, "server", "cert.pem"])},
                      {keyfile,
                       filename:join([CertsDir, "server", "key.pem"])},
                      {verify, Verify},
                      {fail_if_no_peer_cert, FailIfNoPeerCert}
                    ]}]}),
            set_config(Config1, {rmq_certsdir, CertsDir});
        _ ->
            {skip, "Failed to create SSL certificates"}
    end.

link_name(["deps", _ | Tail]) ->
    case lists:reverse(Tail) of
        ["logs" | Rest] ->
            string:join(lists:reverse(["private_log" | Rest]), ".");
        _ ->
            string:join(Tail, ".")
    end;
link_name(X) -> X.

get_selection_from_tc_logfile(["logs", _, S | _Tail]) ->
    {ok, link_name(string:tokens(S, "."))};
get_selection_from_tc_logfile([_ | Tail]) ->
    get_selection_from_tc_logfile(Tail);
get_selection_from_tc_logfile([]) -> not_found.

get_selection(Config) ->
    TcLogFile = ?config(tc_logfile, Config),
    get_selection_from_tc_logfile(filename:split(TcLogFile)).


symlink_priv_dir(Config) ->
    SrcDir = ?config(current_srcdir, Config),
    PrivDir = ?config(priv_dir, Config),
    case get_selection(Config) of
        {ok, Name} ->
            Target = filename:join([SrcDir, "logs", Name]),
            case exec(["ln", "-snf", PrivDir, Target]) of
                {ok, _} -> ok;
                _ -> ct:pal(?LOW_IMPORTANCE,
                            "Failed to symlink private_log directory.")
            end,
            Config;
        not_found ->
            ct:pal(?LOW_IMPORTANCE, "Failed to symlink private_log directory."),
            Config
    end.

%% -------------------------------------------------------------------
%% Process to log a message every minute during long testcases.
%% -------------------------------------------------------------------

-define(PING_CT_INTERVAL, 60 * 1000). %% In milliseconds.

start_long_running_testsuite_monitor(Config) ->
    Pid = spawn(
      fun() ->
          {ok, TimerRef} = timer:send_interval(?PING_CT_INTERVAL, ping_ct),
          long_running_testsuite_monitor(TimerRef, [])
      end),
    set_config(Config, {long_running_testsuite_monitor, Pid}).

stop_long_running_testsuite_monitor(Config) ->
    ?config(long_running_testsuite_monitor, Config) ! stop,
    Config.

long_running_testsuite_monitor(TimerRef, Testcases) ->
    receive
        {started, Testcase} ->
            Testcases1 = [{Testcase, erlang:monotonic_time(seconds)}
                          | Testcases],
            long_running_testsuite_monitor(TimerRef, Testcases1);
        {finished, Testcase} ->
            Testcases1 = proplists:delete(Testcase, Testcases),
            long_running_testsuite_monitor(TimerRef, Testcases1);
        ping_ct ->
            T1 = erlang:monotonic_time(seconds),
            ct:pal(?STD_IMPORTANCE, "Testcases still in progress:~s",
              [[
                  begin
                      TDiff = format_time_diff(T1, T0),
                      rabbit_misc:format("~n - ~s (~s)", [TC, TDiff])
                  end
                  || {TC, T0} <- Testcases
                ]]),
            long_running_testsuite_monitor(TimerRef, Testcases);
        stop ->
            timer:cancel(TimerRef)
    end.

format_time_diff(T1, T0) ->
    Diff = T1 - T0,
    Hours = Diff div 3600,
    Diff1 = Diff rem 3600,
    Minutes = Diff1 div 60,
    Seconds = Diff1 rem 60,
    rabbit_misc:format("~b:~2..0b:~2..0b", [Hours, Minutes, Seconds]).

testcase_started(Config, Testcase) ->
    Testcase1 = config_to_testcase_name(Config, Testcase),
    ?config(long_running_testsuite_monitor, Config) ! {started, Testcase1},
    Config.

testcase_finished(Config, Testcase) ->
    Testcase1 = config_to_testcase_name(Config, Testcase),
    ?config(long_running_testsuite_monitor, Config) ! {finished, Testcase1},
    Config.

config_to_testcase_name(Config, Testcase) ->
    testcase_absname(Config, Testcase).

testcase_absname(Config, Testcase) ->
    testcase_absname(Config, Testcase, "/").

testcase_absname(Config, Testcase, Sep) ->
    Name = rabbit_misc:format("~s", [Testcase]),
    case get_config(Config, tc_group_properties) of
        [] ->
            Name;
        Props ->
            Name1 = case Name of
                "" ->
                    rabbit_misc:format("~s",
                      [proplists:get_value(name, Props)]);
                _ ->
                    rabbit_misc:format("~s~s~s",
                      [proplists:get_value(name, Props), Sep, Name])
            end,
            testcase_absname1(Name1,
              get_config(Config, tc_group_path), Sep)
    end.

testcase_absname1(Name, [Props | Rest], Sep) ->
    Name1 = rabbit_misc:format("~s~s~s",
      [proplists:get_value(name, Props), Sep, Name]),
    testcase_absname1(Name1, Rest, Sep);
testcase_absname1(Name, [], _) ->
    lists:flatten(Name).

testcases(Testsuite) ->
    All = Testsuite:all(),
    testcases1(Testsuite, All, [], []).

testcases1(Testsuite, [{group, GroupName} | Rest], CurrentPath, Testcases) ->
    Group = {GroupName, _, _} = lists:keyfind(GroupName, 1, Testsuite:groups()),
    testcases1(Testsuite, [Group | Rest], CurrentPath, Testcases);
testcases1(Testsuite, [{GroupName, _, Children} | Rest],
  CurrentPath, Testcases) ->
    Testcases1 = testcases1(Testsuite, Children,
      [[{name, GroupName}] | CurrentPath], Testcases),
    testcases1(Testsuite, Rest, CurrentPath, Testcases1);
testcases1(Testsuite, [Testcase | Rest], CurrentPath, Testcases)
when is_atom(Testcase) ->
    {Props, Path} = case CurrentPath of
        []      -> {[], []};
        [H | T] -> {H, T}
    end,
    Name = config_to_testcase_name([
        {tc_group_properties, Props},
        {tc_group_path, Path}
      ], Testcase),
    testcases1(Testsuite, Rest, CurrentPath, [Name | Testcases]);
testcases1(_, [], [], Testcases) ->
    lists:reverse(Testcases);
testcases1(_, [], _, Testcases) ->
    Testcases.

testcase_number(Config, TestSuite, TestName) ->
    Testcase = config_to_testcase_name(Config, TestName),
    Testcases = testcases(TestSuite),
    testcase_number1(Testcases, Testcase, 0).

testcase_number1([Testcase | _], Testcase, N) ->
    N;
testcase_number1([_ | Rest], Testcase, N) ->
    testcase_number1(Rest, Testcase, N + 1);
testcase_number1([], _, N) ->
    N.

%% -------------------------------------------------------------------
%% Helpers for helpers.
%% -------------------------------------------------------------------

exec(Cmd) ->
    exec(Cmd, []).

exec([Cmd | Args], Options) when is_list(Cmd) orelse is_binary(Cmd) ->
    Cmd1 = case (lists:member($/, Cmd) orelse lists:member($\\, Cmd)) of
        true ->
            Cmd;
        false ->
            case os:find_executable(Cmd) of
                false -> Cmd;
                Path  -> Path
            end
    end,
    Args1 = [format_arg(Arg) || Arg <- Args],
    {LocalOptions, PortOptions} = lists:partition(
      fun
          ({match_stdout, _}) -> true;
          (drop_stdout)       -> true;
          (_)                 -> false
      end, Options),
    PortOptions1 = case lists:member(nouse_stdio, PortOptions) of
        true  -> PortOptions;
        false -> [use_stdio, stderr_to_stdout | PortOptions]
    end,
    Log = "+ ~s (pid ~p)",
    {PortOptions2, Log1} = case proplists:get_value(env, PortOptions1) of
        undefined ->
            {PortOptions1, Log};
        Env ->
            Env1 = [
              begin
                  Key1 = format_arg(Key),
                  Value1 = format_arg(Value),
                  Value2 = case is_binary(Value1) of
                               true  -> binary_to_list(Value1);
                               false -> Value1
                           end,
                  {Key1, Value2}
              end
              || {Key, Value} <- Env
            ],
            {
              [{env, Env1} | proplists:delete(env, PortOptions1)],
              Log ++ "~n~nEnvironment variables:~n" ++
              string:join(
                [rabbit_misc:format("  ~s=~s", [K, V]) || {K, V} <- Env1],
                "~n")
            }
    end,
    %% Because Args1 may contain binaries, we don't use string:join().
    %% Instead we do a list comprehension.
    ArgsIoList = [Cmd1, [[$\s, Arg] || Arg <- Args1]],
    ct:pal(?LOW_IMPORTANCE, Log1, [ArgsIoList, self()]),
    try
        Port = erlang:open_port(
          {spawn_executable, Cmd1}, [
            {args, Args1},
            exit_status
            | PortOptions2]),
        port_receive_loop(Port, "", LocalOptions)
    catch
        error:Reason ->
            ct:pal(?LOW_IMPORTANCE, "~s: ~s",
              [Cmd1, file:format_error(Reason)]),
            {error, Reason, file:format_error(Reason)}
    end.

format_arg({Format, FormatArgs}) ->
    rabbit_misc:format(Format, FormatArgs);
format_arg(Arg) when is_atom(Arg) ->
    atom_to_list(Arg);
format_arg(Arg) ->
    Arg.

port_receive_loop(Port, Stdout, Options) ->
    receive
        {Port, {exit_status, X}} ->
            DropStdout = lists:member(drop_stdout, Options) orelse
              Stdout =:= "",
            if
                DropStdout ->
                    ct:pal(?LOW_IMPORTANCE, "Exit code: ~p (pid ~p)",
                      [X, self()]);
                true ->
                    ct:pal(?LOW_IMPORTANCE, "~s~nExit code: ~p (pid ~p)",
                      [Stdout, X, self()])
            end,
            case proplists:get_value(match_stdout, Options) of
                undefined ->
                    case X of
                        0 -> {ok, Stdout};
                        _ -> {error, X, Stdout}
                    end;
                RE ->
                    case re:run(Stdout, RE, [{capture, none}]) of
                        match   -> {ok, Stdout};
                        nomatch -> {error, X, Stdout}
                    end
            end;
        {Port, {data, Out}} ->
            port_receive_loop(Port, Stdout ++ Out, Options)
    end.

make(Config, Dir, Args) ->
    Make = ?config(make_cmd, Config),
    Verbosity = case os:getenv("V") of
        false -> [];
        V     -> ["V=" ++ V]
    end,
    Cmd = [Make, "-C", Dir] ++ Verbosity ++ Args,
    exec(Cmd).

%% This is the same as ?config(), except this one doesn't log a warning
%% if the key is missing.
get_config(Config, Key) ->
    proplists:get_value(Key, Config).

set_config(Config, Tuple) when is_tuple(Tuple) ->
    Key = element(1, Tuple),
    lists:keystore(Key, 1, Config, Tuple);
set_config(Config, [Tuple | Rest]) ->
    Config1 = set_config(Config, Tuple),
    set_config(Config1, Rest);
set_config(Config, []) ->
    Config.

merge_app_env(Config, Env) ->
    ErlangConfig = proplists:get_value(erlang_node_config, Config, []),
    ErlangConfig1 = merge_app_env_in_erlconf(ErlangConfig, Env),
    set_config(Config, {erlang_node_config, ErlangConfig1}).

merge_app_env_in_erlconf(ErlangConfig, {App, Env}) ->
    AppConfig = proplists:get_value(App, ErlangConfig, []),
    AppConfig1 = lists:foldl(
      fun({Key, _} = Tuple, AC) ->
          lists:keystore(Key, 1, AC, Tuple)
      end, AppConfig, Env),
    lists:keystore(App, 1, ErlangConfig, {App, AppConfig1});
merge_app_env_in_erlconf(ErlangConfig, [Env | Rest]) ->
    ErlangConfig1 = merge_app_env_in_erlconf(ErlangConfig, Env),
    merge_app_env_in_erlconf(ErlangConfig1, Rest);
merge_app_env_in_erlconf(ErlangConfig, []) ->
    ErlangConfig.

%% -------------------------------------------------------------------
%% Cover-related functions.
%% -------------------------------------------------------------------

%% TODO.
cover_work_factor(_Config, Without) ->
    Without.<|MERGE_RESOLUTION|>--- conflicted
+++ resolved
@@ -71,11 +71,8 @@
       fun ensure_make_cmd/1,
       fun ensure_erl_call_cmd/1,
       fun ensure_rabbitmqctl_cmd/1,
-<<<<<<< HEAD
       fun ensure_rabbitmqctl_app/1,
-=======
       fun ensure_rabbitmq_plugins_cmd/1,
->>>>>>> 96b62a3b
       fun ensure_ssl_certs/1,
       fun start_long_running_testsuite_monitor/1
     ],
@@ -283,7 +280,6 @@
             end
     end.
 
-<<<<<<< HEAD
 ensure_rabbitmqctl_app(Config) ->
     SrcDir = ?config(rabbitmq_cli_srcdir, Config),
     MixEnv = os:getenv("MIX_ENV", "dev"),
@@ -304,7 +300,8 @@
         false ->
             {skip, "Access to rabbitmq_cli ebin dir. required, " ++
              "please build rabbitmq_cli and set MIX_ENV"}
-=======
+    end.
+
 ensure_rabbitmq_plugins_cmd(Config) ->
     Rabbitmqplugins = case get_config(Config, rabbitmq_plugins_cmd) of
         undefined ->
@@ -335,7 +332,6 @@
                 _ ->
                     Error
             end
->>>>>>> 96b62a3b
     end.
 
 ensure_ssl_certs(Config) ->
