--- conflicted
+++ resolved
@@ -16,32 +16,13 @@
 
 -module(rabbit_queue_master_locator).
 
-<<<<<<< HEAD
 -behaviour(rabbit_registry_class).
 
 -export([added_to_rabbit_registry/2, removed_from_rabbit_registry/1]).
-
--ifdef(use_specs).
 
 -callback description()                -> [proplists:property()].
 -callback queue_master_location(rabbit_types:amqqueue()) ->
     {'ok', node()} | {'error', term()}.
 
--else.
-
--export([behaviour_info/1]).
-behaviour_info(callbacks) ->
-    [{description,           0},
-     {queue_master_location, 1}];
-behaviour_info(_Other) ->
-    undefined.
-
--endif.
-
 added_to_rabbit_registry(_Type, _ModuleName) -> ok.
-removed_from_rabbit_registry(_Type) -> ok.
-=======
--callback description()                -> [proplists:property()].
--callback queue_master_location(rabbit_types:amqqueue()) ->
-    {'ok', node()} | {'error', term()}.
->>>>>>> a5e2091a
+removed_from_rabbit_registry(_Type) -> ok.